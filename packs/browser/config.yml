id: 721fd258-326d-41f4-8f5d-0d5538ac7487

# Name of the pack

name: browser-examples

# Title of the pack
title: Browser examples

# Summary of the pack
summary: >-
<<<<<<< HEAD
  Set of example dashboards based on New Relic Browser agent data.

# Description of the pack
description: |+
  A set of example dashboards based on New Relic Browser agent data. Browser measures page load timing, also known as Real User Monitoring (RUM). But it goes far beyond that to measure:

  - Actual performance data, such as by page view popularity, filtered by geographical regions important to your business, or by user satisfaction (Apdex) scores

  - Perceived performance data that measures how quickly your async or dynamic visuals and interactive page contents display

  - JavaScript error analytics, stack traces, and source maps with line-of-code visibility, to show you the end-user steps leading up to an error itself

  - Session performance with a detailed timeline and heat map of the load and interaction events during a webpage's full life cycle

  - AJAX requests indicating problems with timing, end points, and specific locations in the webpage

  - Hash-based route changes in apps with single-page application (SPA) architectures
=======
    Set of example dashboards based on New Relic Browser agent data.

# Description of the pack
description: |+
    A set of example dashboards based on New Relic Browser agent data. Browser measures page load timing, also known as Real User Monitoring (RUM). But it goes far beyond that to measure:

    - Actual performance data, such as by page view popularity, filtered by geographical regions important to your business, or by user satisfaction (Apdex) scores

    - Perceived performance data that measures how quickly your async or dynamic visuals and interactive page contents display

    - JavaScript error analytics, stack traces, and source maps with line-of-code visibility, to show you the end-user steps leading up to an error itself

    - Session performance with a detailed timeline and heat map of the load and interaction events during a webpage's full life cycle

    - AJAX requests indicating problems with timing, end points, and specific locations in the webpage

    - Hash-based route changes in apps with single-page application (SPA) architectures
>>>>>>> 898ed619

# Support level
level: New Relic

# Authors of the pack
authors:
  - New Relic
  - Darren Doyle
  - Alex York
<<<<<<< HEAD
documentation:
  - name: Browser
    description: >-
      With New Relic One's browser monitoring solution, you get full visibility into the complete webpage life cycle of your application or website
    url: https://docs.newrelic.com/docs/browser/
=======

documentation:
- name: Browser
  description: >-
    With New Relic One's browser monitoring solution, you get full visibility into the complete webpage life cycle of your application or website
  url: https://docs.newrelic.com/docs/browser/
>>>>>>> 898ed619

installPlans:
  - browser-docs

keywords:
  - browser agent
  - web
  - javascript
  - chrome
  - firefox
<<<<<<< HEAD
  - safari
=======
  - safari
>>>>>>> 898ed619
<|MERGE_RESOLUTION|>--- conflicted
+++ resolved
@@ -9,7 +9,6 @@
 
 # Summary of the pack
 summary: >-
-<<<<<<< HEAD
   Set of example dashboards based on New Relic Browser agent data.
 
 # Description of the pack
@@ -27,25 +26,6 @@
   - AJAX requests indicating problems with timing, end points, and specific locations in the webpage
 
   - Hash-based route changes in apps with single-page application (SPA) architectures
-=======
-    Set of example dashboards based on New Relic Browser agent data.
-
-# Description of the pack
-description: |+
-    A set of example dashboards based on New Relic Browser agent data. Browser measures page load timing, also known as Real User Monitoring (RUM). But it goes far beyond that to measure:
-
-    - Actual performance data, such as by page view popularity, filtered by geographical regions important to your business, or by user satisfaction (Apdex) scores
-
-    - Perceived performance data that measures how quickly your async or dynamic visuals and interactive page contents display
-
-    - JavaScript error analytics, stack traces, and source maps with line-of-code visibility, to show you the end-user steps leading up to an error itself
-
-    - Session performance with a detailed timeline and heat map of the load and interaction events during a webpage's full life cycle
-
-    - AJAX requests indicating problems with timing, end points, and specific locations in the webpage
-
-    - Hash-based route changes in apps with single-page application (SPA) architectures
->>>>>>> 898ed619
 
 # Support level
 level: New Relic
@@ -55,20 +35,12 @@
   - New Relic
   - Darren Doyle
   - Alex York
-<<<<<<< HEAD
+  
 documentation:
   - name: Browser
     description: >-
       With New Relic One's browser monitoring solution, you get full visibility into the complete webpage life cycle of your application or website
     url: https://docs.newrelic.com/docs/browser/
-=======
-
-documentation:
-- name: Browser
-  description: >-
-    With New Relic One's browser monitoring solution, you get full visibility into the complete webpage life cycle of your application or website
-  url: https://docs.newrelic.com/docs/browser/
->>>>>>> 898ed619
 
 installPlans:
   - browser-docs
@@ -79,8 +51,4 @@
   - javascript
   - chrome
   - firefox
-<<<<<<< HEAD
-  - safari
-=======
-  - safari
->>>>>>> 898ed619
+  - safari