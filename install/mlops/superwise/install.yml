--- conflicted
+++ resolved
@@ -5,15 +5,10 @@
 
 description: |
   Superwise solves model observability for high-scale ML operations. A model is relatively straightforward to monitor and maintain. The same cannot be said when you have dozens, hundreds, or thousands of models running in the real world, all with a direct impact on your products and business.
-<<<<<<< HEAD
+
   Superwise creates model context through automation and insights so that data scientists, ML engineers, and business operations know when something goes wrong in the real world without alert fatigue or management trust issues so you can focus on continuously building newer, better models.
+
   Get immediate alerts on latency issues and automatically detect anomalies to ensure the best performance within production systems.
-=======
-
-Superwise creates model context through automation and insights so that data scientists, ML engineers, and business operations know when something goes wrong in the real world without alert fatigue or management trust issues so you can focus on continuously building newer, better models.
-
-Get immediate alerts on latency issues and automatically detect anomalies to ensure the best performance within production systems. 
->>>>>>> da3a3c4e
 
 target:
   type: integration
