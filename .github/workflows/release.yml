name: Release

on:
  push:
    branches:
      - main

env:
  THIRD_PARTY_GIT_AUTHOR_EMAIL: opensource+bot@newrelic.com
  THIRD_PARTY_GIT_AUTHOR_NAME: nr-opensource-bot

jobs:
  generate-schema-docs:
    name: Generate GraphQL schema documentation
    runs-on: ubuntu-latest
    steps:
      - name: Checkout repository
        uses: actions/checkout@v2
        with:
          token: ${{ secrets.OPENSOURCE_BOT_TOKEN }}
          ref: "main"
          fetch-depth: 0

      - name: Setup Node.js
        uses: actions/setup-node@v2
        with:
          node-version: 16

      - name: Install dependencies
        run: cd utils && yarn install

      - name: Generate schema docs for GraphQl
        id: generate-schema
        env:
          NR_API_URL: ${{ secrets.NR_API_URL }}
          NR_API_TOKEN: ${{ secrets.NR_API_TOKEN }}
        run: cd utils && yarn generate-schema-docs

      - name: Commit changes
        id: commit-changes
        run: |
          git config --local user.email "${{ env.THIRD_PARTY_GIT_AUTHOR_EMAIL }}"
          git config --local user.name "${{ env.THIRD_PARTY_GIT_AUTHOR_NAME }}"
          git add ./docs/*
          git diff-index --quiet HEAD ./docs/* || git commit -m 'chore: generate schema documentation [skip ci]'
          echo "::set-output name=commit::true"

      - name: Temporarily disable branch protections
        id: disable-branch-protection
        if: always()
        uses: actions/github-script@v1
        with:
          github-token: ${{ secrets.OPENSOURCE_BOT_TOKEN }}
          previews: luke-cage-preview
          script: |
            const result = await github.repos.updateBranchProtection({
              owner: context.repo.owner,
              repo: context.repo.repo,
              branch: 'main',
              required_status_checks: null,
              restrictions: null,
              enforce_admins: null,
              required_pull_request_reviews: null
            })
            console.log("Result:", result)

      - name: Push Commit
        if: steps.commit-changes.outputs.commit == 'true'
        run: git push origin HEAD

      - name: Re-enable branch protections
        id: enable-branch-protection
        if: always()
        uses: actions/github-script@v1
        with:
          github-token: ${{ secrets.OPENSOURCE_BOT_TOKEN }}
          previews: luke-cage-preview
          script: |
            const result = await github.repos.updateBranchProtection({
              owner: context.repo.owner,
              repo: context.repo.repo,
              branch: 'main',
              required_status_checks: {
                strict: true,
                contexts: [
                    'Validation / Image count and extension compliance',
<<<<<<< HEAD
                    'Validation / Quickstart schema compliance',
=======
                    'Validation / Conventional commit compliance',
                    'Validation / Ensure logos exist',
                    'Validation / Install plan ids exist',
                    'Validation / Install plan schema compliance',
                    'Validation / Quickstart id are unique'
                ]
              },
              restrictions: {
                "users":[],
                "teams":[],
                "apps":[]
              },
              enforce_admins: null,
              required_pull_request_reviews: {
                dismiss_stale_reviews: true,
                required_approving_review_count: 1,
                dismissal_restrictions: {
                  users: [],
                  teams: []
                }
              }
            })
            console.log("Result:", result)

  job-generate-release:
    name: Create Release
    needs: [generate-schema-docs]
    runs-on: ubuntu-latest
    steps:
      - name: Checkout repo
        uses: actions/checkout@v2
        # Ensure we have the most recent commit to `main`
        with:
          ref: "main"
          fetch-depth: 0

      - name: Setup Node.js
        uses: actions/setup-node@v1
        with:
          node-version: 14

      - name: Add plugins for semantic release
        run: npm install @semantic-release/git @semantic-release/changelog

      - name: Temporarily disable branch protections
        id: disable-branch-protection
        if: always()
        uses: actions/github-script@v1
        with:
          github-token: ${{ secrets.OPENSOURCE_BOT_TOKEN }}
          previews: luke-cage-preview
          script: |
            const result = await github.repos.updateBranchProtection({
              owner: context.repo.owner,
              repo: context.repo.repo,
              branch: 'main',
              required_status_checks: null,
              restrictions: null,
              enforce_admins: null,
              required_pull_request_reviews: null
            })
            console.log("Result:", result)

      - name: Run semantic-release
        env:
          # Use nr-opensource-bot for authoring commits done by
          # semantic-release (rather than using @semantic-release-bot)
          GIT_AUTHOR_NAME: "nr-opensource-bot"
          GIT_AUTHOR_EMAIL: "opensource+bot@newrelic.com"
          GIT_COMMITTER_NAME: "nr-opensource-bot"
          GIT_COMMITTER_EMAIL: "opensource+bot@newrelic.com"
          GITHUB_TOKEN: ${{ secrets.OPENSOURCE_BOT_TOKEN }}
        run: npx semantic-release@^18.0.0

      - name: Re-enable branch protections
        id: enable-branch-protection
        if: always()
        uses: actions/github-script@v1
        with:
          github-token: ${{ secrets.OPENSOURCE_BOT_TOKEN }}
          previews: luke-cage-preview
          script: |
            const result = await github.repos.updateBranchProtection({
              owner: context.repo.owner,
              repo: context.repo.repo,
              branch: 'main',
              required_status_checks: {
                strict: true,
                contexts: [
                    'Validation / Image count and extension compliance',
                    'Validation / Conventional commit compliance',
>>>>>>> b847d849
                    'Validation / Ensure logos exist',
                    'Validation / Install plan ids exist',
                    'Validation / Install plan schema compliance',
                    'Validation / Quickstart id are unique'
                ]
              },
              restrictions: {
                "users":[],
                "teams":[],
                "apps":[]
              },
              enforce_admins: null,
              required_pull_request_reviews: {
                dismiss_stale_reviews: true,
                required_approving_review_count: 1,
                dismissal_restrictions: {
                  users: [],
                  teams: []
                }
              }
            })
            console.log("Result:", result)<|MERGE_RESOLUTION|>--- conflicted
+++ resolved
@@ -84,101 +84,6 @@
                 strict: true,
                 contexts: [
                     'Validation / Image count and extension compliance',
-<<<<<<< HEAD
-                    'Validation / Quickstart schema compliance',
-=======
-                    'Validation / Conventional commit compliance',
-                    'Validation / Ensure logos exist',
-                    'Validation / Install plan ids exist',
-                    'Validation / Install plan schema compliance',
-                    'Validation / Quickstart id are unique'
-                ]
-              },
-              restrictions: {
-                "users":[],
-                "teams":[],
-                "apps":[]
-              },
-              enforce_admins: null,
-              required_pull_request_reviews: {
-                dismiss_stale_reviews: true,
-                required_approving_review_count: 1,
-                dismissal_restrictions: {
-                  users: [],
-                  teams: []
-                }
-              }
-            })
-            console.log("Result:", result)
-
-  job-generate-release:
-    name: Create Release
-    needs: [generate-schema-docs]
-    runs-on: ubuntu-latest
-    steps:
-      - name: Checkout repo
-        uses: actions/checkout@v2
-        # Ensure we have the most recent commit to `main`
-        with:
-          ref: "main"
-          fetch-depth: 0
-
-      - name: Setup Node.js
-        uses: actions/setup-node@v1
-        with:
-          node-version: 14
-
-      - name: Add plugins for semantic release
-        run: npm install @semantic-release/git @semantic-release/changelog
-
-      - name: Temporarily disable branch protections
-        id: disable-branch-protection
-        if: always()
-        uses: actions/github-script@v1
-        with:
-          github-token: ${{ secrets.OPENSOURCE_BOT_TOKEN }}
-          previews: luke-cage-preview
-          script: |
-            const result = await github.repos.updateBranchProtection({
-              owner: context.repo.owner,
-              repo: context.repo.repo,
-              branch: 'main',
-              required_status_checks: null,
-              restrictions: null,
-              enforce_admins: null,
-              required_pull_request_reviews: null
-            })
-            console.log("Result:", result)
-
-      - name: Run semantic-release
-        env:
-          # Use nr-opensource-bot for authoring commits done by
-          # semantic-release (rather than using @semantic-release-bot)
-          GIT_AUTHOR_NAME: "nr-opensource-bot"
-          GIT_AUTHOR_EMAIL: "opensource+bot@newrelic.com"
-          GIT_COMMITTER_NAME: "nr-opensource-bot"
-          GIT_COMMITTER_EMAIL: "opensource+bot@newrelic.com"
-          GITHUB_TOKEN: ${{ secrets.OPENSOURCE_BOT_TOKEN }}
-        run: npx semantic-release@^18.0.0
-
-      - name: Re-enable branch protections
-        id: enable-branch-protection
-        if: always()
-        uses: actions/github-script@v1
-        with:
-          github-token: ${{ secrets.OPENSOURCE_BOT_TOKEN }}
-          previews: luke-cage-preview
-          script: |
-            const result = await github.repos.updateBranchProtection({
-              owner: context.repo.owner,
-              repo: context.repo.repo,
-              branch: 'main',
-              required_status_checks: {
-                strict: true,
-                contexts: [
-                    'Validation / Image count and extension compliance',
-                    'Validation / Conventional commit compliance',
->>>>>>> b847d849
                     'Validation / Ensure logos exist',
                     'Validation / Install plan ids exist',
                     'Validation / Install plan schema compliance',
