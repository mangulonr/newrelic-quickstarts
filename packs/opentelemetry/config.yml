--- conflicted
+++ resolved
@@ -1,11 +1,7 @@
 id: 55445c3b-36dc-4bea-b31f-9f82fd551650
 name: opentelemetry
 description: |
-<<<<<<< HEAD
   ## What is OpenTelemetry?
-=======
-  # What is OpenTelemetry?
->>>>>>> e511e202
   
   Suite of APIs and agents intended to capture metric and trace data from your software.
 
