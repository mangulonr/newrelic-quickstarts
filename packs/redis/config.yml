--- conflicted
+++ resolved
@@ -7,7 +7,6 @@
 title: Redis
 
 # Description of the pack
-<<<<<<< HEAD
 description: |+
   ## A Complete Redis Monitoring System
   ## Monitoring Redis
@@ -28,11 +27,6 @@
 
   ## Value of the Redis Pack
   The Redis Quickstart provides a visual snapshot of all the key health information related to your Redis nodes and clusters. Monitoring is made easy via the clear, color-coded dashboard which showcases memory usage, network I/O, node health, and much more.
-=======
-description: |
-  Official New Relic pack for Redis
-  Use this pack together with the New Relic Redis On Host Integration to get insight into the performance of your Redis instances.
->>>>>>> 14e481e8
 
 # Support level
 level: New Relic
