id: ad5affab-545a-4355-ad48-cfd66e2fbf00

# Name of the pack
name: apache

# Title of the pack
title: Apache

# Description of the pack
<<<<<<< HEAD
description: |+
  # Complete Apache Monitoring quickstart
  ## Understanding Apache
  The Apache HTTP Server is a free and open-source, secure, efficient, and extensible HTTP web server for the Windows and UNIX operating systems.

  ## What should you look for in an Apache HTTP Server Monitor?
  An Apache monitor offers developers critical information to help them paint a complete picture of a web server's performance. Such data includes error analytics, host-related resource metrics, throughput metrics, latency metrics, resource utilization metrics, and activity metrics.

  ## What’s Included?
  Our Apache quickstart include out-of-the-box dashboards and alerts, including data such as:
  - Servers reporting
  - Total requests per second
  - Requests per second by server

  ## What makes New Relic's quickstart unique?
  Our monitor features an intuitive design that allows developers to look up their preferred performance-related data quickly, efficient issue resolution process, and combines practicality and usability.
=======
description: |
  Official New Relic pack for Apache.
  Use this pack together with the New Relic Apache On Host Integration to get insight into the performance of your Apache instances.
>>>>>>> 14e481e8

# Support level
level: New Relic

# Design
icon: icon.png
logo: logo.svg
website: https://httpd.apache.org/

# Authors of the pack
authors:
  - New Relic
  - Jakub Kotkowiak

documentation:
  - name: Apache monitoring integration
    description: |
      Free and open-source cross-platform web server software, released under the terms of Apache License 2.0.
    url: https://docs.newrelic.com/docs/integrations/host-integrations/host-integrations-list/apache-monitoring-integration/

installPlans:
  - apache-integration

keywords:
  - infrastructure
  - http
  - web
  - server
  - featured<|MERGE_RESOLUTION|>--- conflicted
+++ resolved
@@ -7,7 +7,7 @@
 title: Apache
 
 # Description of the pack
-<<<<<<< HEAD
+
 description: |+
   # Complete Apache Monitoring quickstart
   ## Understanding Apache
@@ -24,11 +24,6 @@
 
   ## What makes New Relic's quickstart unique?
   Our monitor features an intuitive design that allows developers to look up their preferred performance-related data quickly, efficient issue resolution process, and combines practicality and usability.
-=======
-description: |
-  Official New Relic pack for Apache.
-  Use this pack together with the New Relic Apache On Host Integration to get insight into the performance of your Apache instances.
->>>>>>> 14e481e8
 
 # Support level
 level: New Relic
