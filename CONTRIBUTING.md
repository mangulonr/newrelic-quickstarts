--- conflicted
+++ resolved
@@ -190,19 +190,11 @@
 
 The quickstart `slug` field defines the URL for the [instant-observability website](https://newrelic.com/instant-observability/). It's important that you don't change the name after the quickstart has been created as the URL will break, and return a 404 if this field changes. Another important note is that `slug` must be all lower case and kebab-case.
 
-<<<<<<< HEAD
  Example:
 
  ```yml
  slug: this-is-kebab-case-and-lower-cased
  ```
-=======
-Example:
-
-```yml
-slug: this-is-kebab-case-and-lower-cased
-```
->>>>>>> 809fcb8f
 
 > We will soon handle redirects more effectively for the I/O site to account for name changes.
 
