--- conflicted
+++ resolved
@@ -16,11 +16,7 @@
   - name: Video The Platform Installation Docs
     url: https://github.com/newrelic/video-theplatform-js
     description: Agent to monitor video applications using The Platform player.
-<<<<<<< HEAD
-=======
 installPlans:
   - browser-docs
   - video-web-theplatform
-icon: icon.png
->>>>>>> 33b72a7d
 logo: logo.png