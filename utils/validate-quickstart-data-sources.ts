import {
  fetchPaginatedGHResults,
  filterQuickstartConfigFiles,
  filterOutTestFiles,
  GithubAPIPullRequestFile,
  isNotRemoved,
} from './lib/github-api-helpers';

import { getPublishedDataSourceIds } from './lib/nr-graphql-helpers';

import Quickstart from './lib/Quickstart';
import DataSource from './lib/DataSource';
import { passedProcessArguments } from './lib/helpers';

export const validateDataSourceIds = async (
  githubFiles: GithubAPIPullRequestFile[]
) => {
  const { coreDataSourceIds, errors } = await getPublishedDataSourceIds();

<<<<<<< HEAD
  if (errors) {
    console.error('Error fetching published data sources');
    errors.forEach((error) => {
      console.error(error.message);
    });
=======
  if (errors && errors.length) {
    console.error('Error fetching published data sources')
    errors.forEach(error => {
      console.error(error.message)
    })
>>>>>>> ada2ff32
    if (require.main === module) {
      process.exit(1);
    }
    return;
  }

  const quickstartsWithInvalidDataSources = filterQuickstartConfigFiles(
    githubFiles
  )
    // filter out removed files
    .filter(isNotRemoved)
    // map all filenames to quickstarts
    .map(({ filename }) => new Quickstart(filename))
    // map each quickstart that has an invalid data source id
    .map((quickstart) => {
      const invalidIds =
        quickstart.config.dataSourceIds?.filter((dataSourceId) => {
          // dataSourceId does not exist and is not a core data source
          return (
            !coreDataSourceIds.includes(dataSourceId) &&
            !new DataSource(dataSourceId).isValid
          );
        }) ?? [];
      return {
        quickstart,
        invalidDataSourceIds: invalidIds,
      };
    })
    // filter out empty values
    .filter((q) => q.invalidDataSourceIds.length > 0);

  if (quickstartsWithInvalidDataSources.length > 0) {
    console.error(
      `ERROR: Found install plans with no corresponding data source id.\n`
    );
    console.error(`An install plan id must match an existing data source id.`);
    quickstartsWithInvalidDataSources.forEach((m) =>
      console.error(
        `- ${m.invalidDataSourceIds.join(', ')} in ${m.quickstart.configPath}`
      )
    );
    console.error(
      `\nPlease change to an existing install plan id or remove the ids.`
    );

    if (require.main === module) {
      process.exit(1);
    }
  }
};

const main = async () => {
  const [GITHUB_API_URL] = passedProcessArguments();
  const githubToken = process.env.GITHUB_TOKEN;

  if (!githubToken) {
    console.error('GITHUB_TOKEN is not defined.');
    process.exit(1);
  }

  const files = await fetchPaginatedGHResults(GITHUB_API_URL, githubToken);

  await validateDataSourceIds(filterOutTestFiles(files));
};

if (require.main === module) {
  main();
}<|MERGE_RESOLUTION|>--- conflicted
+++ resolved
@@ -17,19 +17,11 @@
 ) => {
   const { coreDataSourceIds, errors } = await getPublishedDataSourceIds();
 
-<<<<<<< HEAD
-  if (errors) {
+  if (errors && errors.length) {
     console.error('Error fetching published data sources');
     errors.forEach((error) => {
       console.error(error.message);
     });
-=======
-  if (errors && errors.length) {
-    console.error('Error fetching published data sources')
-    errors.forEach(error => {
-      console.error(error.message)
-    })
->>>>>>> ada2ff32
     if (require.main === module) {
       process.exit(1);
     }
