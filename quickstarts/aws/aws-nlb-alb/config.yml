id: 739f2e65-4fb4-4db4-bb9a-34c7bffb7755
slug: aws-nlb-alb
description: |-
  ## What is AWS NLB/ALB?

  Distributes incoming application traffic across multiple targets, such as EC2
  instances, in multiple availability zones.


  ### Get started!

  Start monitoring AWS NLB/ALB by connecting Amazon Web Services (AWS) to New Relic!

  Check out our AWS NLB/ALB documentation to instrument your cloud service and manage the stability, scalability, and reliability of your systems with New Relic's infrastructure monitoring capabilities.

  ### More info

  Check out the [documentation](https://docs.newrelic.com/docs/infrastructure/amazon-integrations/aws-integrations-list/aws-albnlb-monitoring-integration/) to learn more about New Relic monitoring for AWS NLB/ALB.
summary: |-
  Monitor AWS NLB/ALB by connecting AWS to New Relic
icon: logo.svg
level: New Relic
authors:
  - New Relic
title: AWS NLB/ALB
documentation:
  - name: AWS NLB/ALB installation docs
    description: Monitor AWS NLB/ALB by connecting AWS to New Relic.
    url: >-
      https://docs.newrelic.com/docs/infrastructure/amazon-integrations/aws-integrations-list/aws-albnlb-monitoring-integration/
keywords:
  - aws
  - amazon web services
  - networking
dashboards:
  - aws-alb
<<<<<<< HEAD
  - aws-nlb
=======
installPlans:
  - aws-cloudwatch-metric-streams
>>>>>>> 91cb4d7c
<|MERGE_RESOLUTION|>--- conflicted
+++ resolved
@@ -34,9 +34,7 @@
   - networking
 dashboards:
   - aws-alb
-<<<<<<< HEAD
   - aws-nlb
-=======
+
 installPlans:
   - aws-cloudwatch-metric-streams
->>>>>>> 91cb4d7c
