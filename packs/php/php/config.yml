--- conflicted
+++ resolved
@@ -7,9 +7,8 @@
 title: PHP
 
 # Description of the pack
-<<<<<<< HEAD
 description: |+
-  # Complete Solution to PHP Monitoring
+  ## Complete Solution to PHP Monitoring
   Use a PHP server monitor agent and let developers see a high-level summary of their app performance in a comprehensive PHP dashboard. Help teams monitor the app's Apdex, build architectural maps, and find and resolve errors quickly.
 
   A PHP server monitor collects and analyzes application data that drive data-driven decisions. Organize data, query data using NRQL, and visualize data (in customizable interactive dashboards) that directly impact customer experiences. 
@@ -24,11 +23,7 @@
 
   ## Value of .PHP Quickstarts
   New Relic's instant observability quickstart helps developers leverage broader visibility in a PHP dashboard to resolve errors and speed up processes that enhance customer experiences.
-=======
-description: |
-  This is an observability pack for PHP applications.
-  This pack relies on the New Relic PHP agent, with distributed tracing enabled (https://docs.newrelic.com/docs/agents/php-agent/features/distributed-tracing-php-agent/)
->>>>>>> 14e481e8
+
 
 # Support level: New Relic | Verified | Community
 level: New Relic
