# Contributing

<!-- toc -->
- [Contributing](#contributing)
  - [Welcome 👋](#welcome-)
  - [Quickstarts style guide](#quickstarts-style-guide)
    - [Style tips](#style-tips)
    - [Quickstarts usage](#quickstarts-usage)
    - [Quickstarts description template](#quickstarts-description-template)
  - [Quickstarts contributor guidelines](#quickstarts-contributor-guidelines)
    - [Quick start best practices](#quick-start-best-practices)
      - [InstallPlans](#installplans)
      - [Summary & descriptions](#summary--descriptions)
      - [Documentation](#documentation)
      - [Levels](#levels)
      - [Dashboard Screenshots](#dashboard-screenshots)
      - [Images directory](#images-directory)
      - [Logos](#logos)
    - [Icons](#icons)
    - [Keywords](#keywords)
  - [Feature Requests](#feature-requests)
  - [Pull Requests](#pull-requests)
  - [Using Conventional Commits](#using-conventional-commits)
    - [Use `chore`](#use-chore)
    - [Use `fix`](#use-fix)
    - [Use `feat`](#use-feat)
  - [Contributor License Agreement](#contributor-license-agreement)
  - [Slack](#slack)
  - [Partnerships](#partnerships)
<!-- tocstop -->

## Welcome 👋

Contributions are always welcome. Before contributing please read the
[code of conduct](https://github.com/newrelic/.github/blob/main/CODE_OF_CONDUCT.md)
and [search the issue tracker](../../issues); your issue may have already been discussed or fixed in `main`. To contribute,
[fork](https://help.github.com/articles/fork-a-repo/) this repository, commit your
changes, and [send a Pull Request](https://help.github.com/articles/using-pull-requests/).

Note that our [code of conduct](https://github.com/newrelic/.github/blob/main/CODE_OF_CONDUCT.md)
applies to all platforms and venues related to this project; please follow it in all
your interactions with the project and its participants.

## Quickstarts style guide

### Style tips

- Maintain a strong active voice. Lead sentences with verbs.
  - Avoid “Allows you to monitor your uptime”
- Avoid being too formal. Avoid words like `thus` and `lastly`, and feel free to use `we` and `our`.
- In general, we should only lightly touch on what a given technology does. The user is already using Node, so we don’t need to sell them on it exactly. What we need to focus on is the challenges of monitoring that technology and then sell on that.

Check out our [doc team's voice and tone guidelines](https://docs.newrelic.com/docs/style-guide/writing-guidelines/voice-strategies-docs-sound-new-relic/).

### Quickstarts usage

When writing about a quickstart the following language rules should be followed:

1. Capitalize the term quickstart if the word is at the start of a sentence or header.

> "Quickstarts are a great way to get started with New Relic!"

2. If the term quickstarts is anywhere else in a sentence, use lower case.

> "New Relic offers you a wide range of quickstarts to get you started."

3. Quickstarts is always a single word.

> "Always use quickstarts, not quick starts."

### Quickstarts description template

```md
  ## Why monitor <QUICKSTART_TECHNOLOGY>

  Explain the role and purpose of monitoring your technology. What are some specific difficulties about the technology? What are useful metrics to monitor?

  ### <QUICKSTART_TECHNOLOGY> quickstart highlights

  Describe the specific features of your quickstart. Mentions things such as dashboard visuals, alerts, and the type of instrumentation. We recommend the following format:

  Quick intro sentence:
  - First highlight
  - Second highlight
  - Third highlight

  ### New Relic + <QUICKSTART_TECHNOLOGY> (Optional)
<<<<<<< HEAD

  Describe how New Relic's capabilities can assist in monitoring your technology outside of what is included in the quickstart. Mention capabilies such as errors inbox, transaction traces, etc.
=======
  
  Describe how New Relic's capabilities can assist in monitoring your technology outside of what is included in the quickstart. Mention capabilities such as errors inbox, transaction traces, etc.
>>>>>>> 0cc14be7
```

## Quickstarts contributor guidelines

We encourage all contributors to actively engage in the creation and maintenance of quickstarts. Whether you work at New Relic or use New Relic as a customer, the community is open to your expertise!

- `Step 1`: Review the [quickstart Template Config](./_template/config.yml) for a definition of how to create a quickstart.
- `Step 2`: Review the [documentation](https://github.com/newrelic/newrelic-quickstarts/blob/main/docs) for structure and limits you need to consider.
- `Step 3`: Create your quickstart!
- `Step 4`: Submit a PR!
- `Step 5`: Resolve feedback from code reviews.
- `Step 6`: After approval, merge your PR.

When creating a new quickstart or reviewing a PR please keep the following in mind, and refer to the
[quickstart validation workflow](https://github.com/newrelic/newrelic-quickstarts/blob/main/.github/workflows/validate_quickstarts.yml) for current validations.

### Quick start best practices

Before getting started, review the [documentation](https://github.com/newrelic/newrelic-quickstarts/blob/main/docs)
for quickstart structure and limits you need to consider.

You should also review the API limits for [dashboards](https://docs.newrelic.com/docs/query-your-data/explore-query-data/dashboards/dashboards-api/#limits)) and [alerts](https://docs.newrelic.com/docs/alerts-applied-intelligence/new-relic-alerts/learn-alerts/rules-limits-alerts/) to help you build your quickstart.

#### InstallPlans

> See the [docs](https://github.com/newrelic/newrelic-quickstarts/blob/main/docs/main_config.md#installPlans) for more details on `installPlans`.
> You can view all the available `installPlans` in the [Install](https://github.com/newrelic/newrelic-quickstarts/tree/main/install) directory.

- The Ordering of `installPlans` is important as it sets the order of installation in the guided install flow for a user.
- Every quick start that should be "installable"  will require a [destination URL](https://github.com/newrelic/newrelic-quickstarts/blob/main/docs/install_config.md#target_destination) within the [install](https://github.com/newrelic/newrelic-quickstarts/blob/main/docs/install_config.md) configuration if you want use the guided install flow.

#### Summary & descriptions

> See the [docs](https://github.com/newrelic/newrelic-quickstarts/blob/main/docs/main_config.md#description) for more details on `description` and `summary`.

- Use the proper YAML formatting `|` for URL `description` and `summary`.
- Please review the [YAML cheat sheet](https://lzone.de/cheat-sheet/YAML) for more details.
- Descriptions shouldn't have `H1` `#` headers, and all `H1` `#` headers will be rendered to `H2` `##` by default.
- Use only 1 `H2` `##` as your top header.
- Use `H3` `###` only throughout the rest of your description. As the markdown only supports up to `H3` `###`.

```yml
description: |
  a description of the quickstart.

summary: |
  a summary of the quickstart.
```

#### Documentation

> See the [docs](https://github.com/newrelic/newrelic-quickstarts/blob/main/docs/main_config.md#documentation) for more details on `documentation`

- The first `documentation URL` listed in the documentation configuration should be the primary doc reference.
- The see installation docs buttons will always link to the primary `documentation URL`.
- Every quick start that should be "installable" needs a `documentation URL` and an `installPlan` configuration if you want use the guided install flow.
- Use the proper YAML formatting `|` for the URL description
- Use the proper YAML formatting `>-` for documentation URL references.
- Please review the [YAML cheat sheet](https://lzone.de/cheat-sheet/YAML) for more details.

```yml
documentation:
  - name: Name of documentation
    description: |
      Description of documentation
    url: >-
      https://docs.newrelic.com/docs/url/
```

#### Levels

> See the [docs](https://github.com/newrelic/newrelic-quickstarts/blob/main/docs/main_config.md#level) for more details on `levels`

- All quickstarts will be set to `Community` level by default unless specified differently by the `Author`.
- Levels can only be modified by New Relic employees.
- If you have questions on how to increase the level of support please file an [issue](../../issues)
- The shield icon is only applied to those quickstarts with `Support Level` New Relic OR `Support Level` Verified.

#### Dashboard Screenshots

> See the [docs](https://github.com/newrelic/newrelic-quickstarts/blob/main/docs/dashboard_config.md#pages_items_anyOf_i0_additionalProperties) for more details on `dashboards`

- Dashboard images are `optional` but highly recommended to preview the visual functionality of a dashboard.
- File name should be `quickstart_name01`, `quickstart_name02`, etc
- Dashboards images should be stored in the quickstart's dashboard directory. ex: `/quickstart_name01/dashboards`.
- Must be in `.png`, `.jpg`, `.jpeg` or `.svg` format
- Each image file must be less than `4MB` in size
- There should be no more than `6`  dashboard images per dashboard
- For best results use aspect ratio: 3:2
- For best results use 800 px (width)
- For best results use 1600 px (height)

#### Images directory

> See the [docs](https://github.com/newrelic/newrelic-quickstarts/blob/main/README.md#getting-started) for more details on `dashboards`

- These images are `optional` and should contain images you want to display within a markdown widget on your Dashboard.
- File name should be `quickstart_name01`, `quickstart_name02`, etc
- These images should be stored in the quickstart's images directory. ex: `/quickstart_name01/images`.
- Must be in `.png`, `.jpg`, `.jpeg` or `.svg` format
- Each image file must be less than `4MB` in size
- There should be no more than `6`  dashboard images per dashboard
- See our Python quickstart for examples:
  - What this looks like in the [dashboard.json](https://github.com/newrelic/newrelic-quickstarts/blob/da20c880429988452dc18afd3554998e0658d0e4/quickstarts/python/python/dashboards/python.json#L37)
  - What the dashboard [looks like in New Relic](https://github.com/newrelic/newrelic-quickstarts/blob/main/quickstarts/python/python/dashboards/python.png)

#### Logos

> See the [docs](https://github.com/newrelic/newrelic-quickstarts/blob/main/docs/main_config.md#logo) for more details on `logos`

- Logo files should go in the root quickstart directory, `/quickstarts_name01`
- Logos are `optional` but highly recommended to call attention to your quickstart.
- `.png` or `.jpeg` or `.svg` format
- Max 1
- Aspect ratio: 1:1
- 250px (width) x 100px (height)

### Icons

> See the [docs](https://github.com/newrelic/newrelic-quickstarts/blob/main/docs/main_config.md#icon) for more details on `icon`

- Icons are `optional` and not currently used in the UI.
- `.png` or `.jpeg` or `.svg` format
- Max 1

### Keywords

> See the [docs](https://github.com/newrelic/newrelic-quickstarts/blob/main/docs/main_config.md#keywords) for more details on `keywords`

When adding keywords to a quickstart the following format should be used.  Keywords are used in UI navigation, filters and labels within
the New Relic One I/O Catalog and the External I/O Catalog.

``` yml
keywords:
  - a keyword
  - another keyword
  - yet another keyword
```

Keywords are strictly defined and you should provide a standard set of keywords in your quickstart from the list below. If you submit a keyword
that is not defined in this list below, it will be reviewed for use after you submit a PR.

> the `featured` keyword is used to feature quickstarts. It can only be set by a New Relic employee.

- apm
- automation
- cms
- containers
- content management system
- database
- golang
- infrastructure
- java
- kubernetes
- language agent
- load balancer
- messaging
- mobile
- .net
- networking
- node.js
- os
- operating system
- open source monitoring
- php
- python
- queue
- ruby
- synthetics
- testing
- tracing
- windows

## Feature Requests

Feature requests should be submitted in the [Issue tracker](../../issues), with a description of the expected behavior & use case, where they’ll remain closed until sufficient interest, [e.g. :+1: reactions](https://help.github.com/articles/about-discussions-in-issues-and-pull-requests/), has been [shown by the community](../../issues?q=label%3A%22votes+needed%22+sort%3Areactions-%2B1-desc).
Before submitting an Issue, please search for similar ones in the
[closed issues](../../issues?q=is%3Aissue+is%3Aclosed+label%3Aenhancement).

## Pull Requests

1. Ensure that all new commits follow the [Conventional Commit](#using-conventional-commits) syntax.
2. Provide a short description of the changes and screenshots of any visual changes.
3. Ensure that all status checks are passing.
4. You may merge the Pull Request in once you have the sign-off of one other developer, or if you do not have permission to do that, you may request the reviewer to merge it for you.

## Using Conventional Commits

Please help the maintainers by leveraging the following [conventional commit](https://www.conventionalcommits.org/en/v1.0.0/)
standards in your pull request title and commit messages.

### Use `chore`

- for minor changes / additions / corrections to content.
- for minor changes / additions / corrections to images.
- for minor non-functional changes / additions to github actions, github templates, package or config updates, etc

```bash
git commit -m "chore: adjusting config and content"
```

### Use `fix`

- for minor functional corrections to code.

```bash
git commit -m "fix: typo and prop error in the code of conduct"
```

### Use `feat`

- for major functional changes or additions to code.

```bash
git commit -m "feat(media): creating a video landing page"
```

## Contributor License Agreement

Keep in mind that when you submit your Pull Request, you'll need to sign the CLA via the click-through using CLA-Assistant. If you'd like to execute our corporate CLA, or if you have any questions, please drop us an email at opensource@newrelic.com.

For more information about CLAs, please check out Alex Russell’s excellent post,
[“Why Do I Need to Sign This?”](https://infrequently.org/2008/06/why-do-i-need-to-sign-this/).

## Slack

We host an internal help [Slack channel](https://newrelic.slack.com/archives/C02CM0D5QBF). You can contact the teams supporting quickstarts and I/O with any questions here.

## Partnerships

> to be updated<|MERGE_RESOLUTION|>--- conflicted
+++ resolved
@@ -85,13 +85,8 @@
   - Third highlight
 
   ### New Relic + <QUICKSTART_TECHNOLOGY> (Optional)
-<<<<<<< HEAD
 
   Describe how New Relic's capabilities can assist in monitoring your technology outside of what is included in the quickstart. Mention capabilies such as errors inbox, transaction traces, etc.
-=======
-  
-  Describe how New Relic's capabilities can assist in monitoring your technology outside of what is included in the quickstart. Mention capabilities such as errors inbox, transaction traces, etc.
->>>>>>> 0cc14be7
 ```
 
 ## Quickstarts contributor guidelines
