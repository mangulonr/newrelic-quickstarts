id: c97c5208-a83e-49dd-9555-45ab01692634
slug: aws-appsync
description: |-
  ## What is AWS AppSync?

  Fully managed serverless GraphQL service for real-time data queries,
  synchronization, communications and offline programming features.


  ### Get started!

  Start monitoring AWS AppSync by connecting Amazon Web Services (AWS) to New Relic!

  Check out our AWS AppSync documentation to instrument your cloud service and manage the stability, scalability, and reliability of your systems with New Relic's infrastructure monitoring capabilities.


  ### More info

  Check out the [documentation](https://docs.newrelic.com/docs/integrations/amazon-integrations/aws-integrations-list/aws-appsync-monitoring-integration) to learn more about New Relic monitoring for AWS AppSync.
summary: |-
  Monitor AWS AppSync by connecting AWS to New Relic
icon: logo.svg
level: New Relic
authors:
  - New Relic
title: AWS AppSync
documentation:
  - name: AWS AppSync installation docs
    description: |
      Monitor AWS AppSync by connecting AWS to New Relic.
    url: >-
      https://docs.newrelic.com/docs/integrations/amazon-integrations/aws-integrations-list/aws-appsync-monitoring-integration
keywords:
  - aws
  - amazon web services
  - api
<<<<<<< HEAD
dashboards:
  - aws-appsync
=======
>>>>>>> 334c5c40
installPlans:
  - aws-cloudwatch-metric-streams<|MERGE_RESOLUTION|>--- conflicted
+++ resolved
@@ -34,10 +34,7 @@
   - aws
   - amazon web services
   - api
-<<<<<<< HEAD
 dashboards:
   - aws-appsync
-=======
->>>>>>> 334c5c40
 installPlans:
   - aws-cloudwatch-metric-streams