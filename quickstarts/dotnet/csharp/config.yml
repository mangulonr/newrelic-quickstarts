--- conflicted
+++ resolved
@@ -3,7 +3,6 @@
 description: |
   ## C# performance monitoring
   With our C# integration, you can find and address performance bottlenecks while operating in a live development environment. Monitor your app via our dashboard quickstarts and ensure you're delivering the best user experience.
-<<<<<<< HEAD
   
   ## Common C# performance errors
   Here are the common C# performance errors that you can handle with New Relic integration:
@@ -27,27 +26,7 @@
   Get meaningful data about C# errors from your dashboard.
   
   ### End-to-end visibility into your C# operations
-=======
-    
-  ### Common C# performance errors
-  Here are the common C# performance errors that you can handle with New Relic integration:
-  - Memory management: C# uses automatic memory management, which takes the burden of manual allocation from developers. However, C# can sometimes run into memory error thereby inhibiting its memory management performance. Our integration offers the best solution to fix that.
-  - CPU usage: New Relic’s high CPU utilization alert is the key to monitoring CPU usage to prevent any potential error.
-  - Garbage collection: Garbage Collector (GC) manages the allocation and release of memory for your application. When the memory is under distress, our C# integration will easily notify you via the memory usage alert.
-  - High volume of requests: Getting a high volume of requests can affect your app’s response time and reduce user satisfaction. With Apdex score, you can track requests and measure user satisfaction.
-  - JIT compiler: If JIT compiler fails to load, it may be due to an out-of-memory exception or internal limitation error. The pathway towards getting the insights you need is the New Relic C# integration.
 
-  ### C# monitoring use cases
-  - Focus on the issues that affect your critical business transactions.
-  - Gain knowledge on your system's behavior in advance and learn the whole story of performance errors, from beginning to end.
-  - Use traces to connect latency issues to errors, getting you to the root cause as quickly as possible.
-  - See the filename and line number from the C# stack trace so you never have to guess. To reduce noise, logically filter and aggregate C# exceptions.
-  - Scalable error monitoring without affecting production flow.
-  - Maintain low latency with fast throughput.
-  -  Get meaningful data about C# errors from your dashboard.
-
-  ## End-to-end visibility into your C# operations
->>>>>>> 588d2a19
 
   Our C# dashboard translates your ingested data into a map that lets you trace business transactions across your C# stack. See your performance errors in context and prioritize your most critical operations.
 
