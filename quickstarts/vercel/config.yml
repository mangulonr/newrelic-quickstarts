--- conflicted
+++ resolved
@@ -28,15 +28,13 @@
   -  Average & total duration
   -  Average & total memory used
   -  Average & total billed duration
-<<<<<<< HEAD
 
   ### OTeL APM traces
 
   You can view your Vercel traces by navigating in the New Relic UI to APM & Services > [Appname] > Distributed tracing . From this view you can drill down into individual traces, or view any errors that have occurred, and better understand how your application is performing.
 
 # Displayed in search results and recommendations. Summarizes a quickstarts functionality.
-=======
->>>>>>> 5d9abbac
+
 summary: |
   The Vercel quickstart is a one click solution to help monitor and analyze performance and usage in real time.
 level: Community
@@ -55,7 +53,6 @@
   - featured
   - NR1_addData
   - NR1_sys
-<<<<<<< HEAD
   - traces
   - APM
   - otel
@@ -63,8 +60,7 @@
 
 # Reference to install plans located under /install directory
 # Allows us to construct reusable "install plans" and just use their ID in the quickstart config
-=======
->>>>>>> 5d9abbac
+
 installPlans:
   - third-party-vercel
 dataSourceIds:
