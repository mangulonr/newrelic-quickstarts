id: d465bf08-b737-4bc5-b5ad-dd5be272967b
<<<<<<< HEAD
# Name of the quickstart (required)
slug: postman
=======

name: postman
>>>>>>> 79b94be3

title: Postman

description: |
  ## Postman introduction

  Postman is an API platform for building and using APIs. Postman simplifies each step of the API lifecycle and
  streamlines collaboration so you can create better APIs—faster.

  ## Postman quickstart highlights

  The Postman quickstart allows you to get an opinionated visualization of your Postman API data within minutes.

  - View your average latency over time
  - Compare your total request count over time
  - Get a real time tally of recent errors and failed tests
  - Measure API 4xx and 5xx failures
  - Review your byte traffic over time

summary: |
  Integrate Postman with New Relic to monitor your API performance effectively.

level: Community

authors:
  - Shashank Awasthi
  - Postman

keywords:
  - api
  - postman
  - newrelic partner
  - featured

installPlans:
  - third-party-postman

documentation:
  - name: Installation Docs
    url: https://learning.postman.com/docs/integrations/available-integrations/new-relic/
    description: Postman integration configuration

logo: logo.svg
website: https://www.postman.com/<|MERGE_RESOLUTION|>--- conflicted
+++ resolved
@@ -1,11 +1,7 @@
 id: d465bf08-b737-4bc5-b5ad-dd5be272967b
-<<<<<<< HEAD
+
 # Name of the quickstart (required)
 slug: postman
-=======
-
-name: postman
->>>>>>> 79b94be3
 
 title: Postman
 
