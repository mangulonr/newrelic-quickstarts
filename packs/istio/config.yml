--- conflicted
+++ resolved
@@ -3,14 +3,8 @@
 description: |
   Open source service mesh that allows you to connect various services and
   platforms together in a single point.
-<<<<<<< HEAD
 summary: >-
   Use New Relic's Istio adapter to export telemetry data from your Istio instance to your New Relic account.
-=======
-summary: |
-  Open source service mesh that allows you to connect various services and
-  platforms together in a single point.
->>>>>>> 582c2990
 icon: icon.svg
 logo: logo.svg
 level: New Relic
