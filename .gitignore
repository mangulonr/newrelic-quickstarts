utils/node_modules
.env
# IDE files
.DS_Store
<<<<<<< HEAD
settings.json
=======
.env
>>>>>>> ce901f06
<|MERGE_RESOLUTION|>--- conflicted
+++ resolved
@@ -1,9 +1,6 @@
 utils/node_modules
-.env
+
 # IDE files
 .DS_Store
-<<<<<<< HEAD
 settings.json
-=======
-.env
->>>>>>> ce901f06
+.env