'use strict';
const path = require('path');
const glob = require('glob');
const Ajv = require('ajv');
const ajv = new Ajv();

const { readPackFile, removeRepoPathPrefix } = require('./helpers');

// schemas
const mainConfigSchema = require('./schemas/main_config.json');
const alertSchema = require('./schemas/alert_config.json');
const dashboardSchema = require('./schemas/dashboard_config.json');
const flexConfigSchema = require('./schemas/flex_config.json');
const flexIntegrationsSchema = require('./schemas/flex_integrations.json');
const syntheticSchema = require('./schemas/synthetic_config.json');

const EXCLUDED_DIRECTORY_PATTERNS = ['node_modules/**', 'utils/**', '*'];

/**
 * Validates an object against a JSON schema
 * @param {Object} content - The object to validate
 * @param {Object} schema - Json schema used for validation.
 * @returns {Object[]} An array of any errors found
 */
const validateAgainstSchema = (content, schema) => {
  const validate = ajv.compile(schema);
  const valid = validate(content);

  if (!valid) {
    return validate.errors;
  }

  return [];
};

/**
 * Validates a files contents against the appropriate schema
 * @param {Object} file - an object containing the path and contents of a file
 * @returns {Object} the same file object with an array of `errors`
 */
const validateFile = (file) => {
  const filePath = file.path;
  let errors = [];

<<<<<<< HEAD
  console.log(`Validating ${removeRepoPathPrefix(filePath)}`);
  switch(true) {
    case(filePath.includes('/alerts/')): // validate using alert schema
=======
  console.log(`Validating ${removeCWDPrefix(filePath)}`);
  switch (true) {
    case filePath.includes('/alerts/'): // validate using alert schema
>>>>>>> 8aa222a5
      errors = validateAgainstSchema(file.contents[0], alertSchema);
      break;
    case filePath.includes('/dashboards/'): // validate using dashboard schema
      errors = validateAgainstSchema(file.contents[0], dashboardSchema);
      break;
    case filePath.includes('/instrumentation/synthetics/'): // validate using synthetics schema
      errors = validateAgainstSchema(file.contents[0], syntheticSchema);
      break;
    case filePath.includes('/instrumentation/flex/'): // validate using flex config schema.
      // The flex YAML is two documents, validate each of them
      errors = [
        ...validateAgainstSchema(file.contents[0], flexConfigSchema),
        ...validateAgainstSchema(file.contents[1], flexIntegrationsSchema),
      ];
      break;
    default:
      // use main config schema
      errors = validateAgainstSchema(file.contents[0], mainConfigSchema);
      break;
  }

  return { ...file, errors };
};

/**
 * Globs YAML and JSON files to be validated
 * @param {String} basePath - the base path to search under, usually the current working directory
 * @returns {String[]} An array containing the file paths
 */
const getPackFilePaths = (basePath) => {
  const options = {
    ignore: EXCLUDED_DIRECTORY_PATTERNS.map((d) => path.resolve(basePath, d)),
  };

  const yamlFilePaths = [
<<<<<<< HEAD
    ...glob.sync(path.resolve(basePath, '../packs/**/*.yaml'), options), 
    ...glob.sync(path.resolve(basePath, '../packs/**/*.yml'), options)
=======
    ...glob.sync(path.resolve(basePath, '**/*.yaml'), options),
    ...glob.sync(path.resolve(basePath, '**/*.yml'), options),
>>>>>>> 8aa222a5
  ];

  const jsonFilePaths = glob.sync(path.resolve(basePath, '../packs/**/*.json'), options);

  return [...yamlFilePaths, ...jsonFilePaths];
};

const main = () => {
  const filePaths = getPackFilePaths(process.cwd()).sort();
  const files = filePaths.map(readPackFile);

  const filesWithErrors = files
    .map(validateFile)
    .filter((file) => file.errors.length > 0);

  for (const f of filesWithErrors) {
    console.log(`\nError: ${removeRepoPathPrefix(f.path)}`);
    for (const e of f.errors) {
      console.log(`\t ${e.message}`);
    }
  }
  console.log('');

  if (filesWithErrors.length > 0) {
    process.exit(1);
  }
};

main();<|MERGE_RESOLUTION|>--- conflicted
+++ resolved
@@ -42,15 +42,9 @@
   const filePath = file.path;
   let errors = [];
 
-<<<<<<< HEAD
   console.log(`Validating ${removeRepoPathPrefix(filePath)}`);
   switch(true) {
     case(filePath.includes('/alerts/')): // validate using alert schema
-=======
-  console.log(`Validating ${removeCWDPrefix(filePath)}`);
-  switch (true) {
-    case filePath.includes('/alerts/'): // validate using alert schema
->>>>>>> 8aa222a5
       errors = validateAgainstSchema(file.contents[0], alertSchema);
       break;
     case filePath.includes('/dashboards/'): // validate using dashboard schema
@@ -86,13 +80,8 @@
   };
 
   const yamlFilePaths = [
-<<<<<<< HEAD
     ...glob.sync(path.resolve(basePath, '../packs/**/*.yaml'), options), 
     ...glob.sync(path.resolve(basePath, '../packs/**/*.yml'), options)
-=======
-    ...glob.sync(path.resolve(basePath, '**/*.yaml'), options),
-    ...glob.sync(path.resolve(basePath, '**/*.yml'), options),
->>>>>>> 8aa222a5
   ];
 
   const jsonFilePaths = glob.sync(path.resolve(basePath, '../packs/**/*.json'), options);
