--- conflicted
+++ resolved
@@ -27,277 +27,207 @@
         uses: actions/checkout@v2
         with:
           ref: "refs/pull/${{ steps.get_pr_number.outputs.pr-number }}/merge"
-<<<<<<< HEAD
-
-      - name: Setup Node.js
-        uses: actions/setup-node@v2
-        with:
-          node-version: 16
-
-      - name: Install dependencies
-        run: cd utils && yarn install
-
-      - name: Validate all quickstart files
-        run: cd utils && yarn validate-quickstarts
-
-      - name: Validate pr quickstart files
+
+      - name: Setup Node.js
+        uses: actions/setup-node@v2
+        with:
+          node-version: 16
+
+      - name: Install dependencies
+        run: cd utils && yarn install
+
+      - name: Check for unique names and ids
+        id: validation
+        run: cd utils && yarn check-quickstart-uniqueness
+
+      - name: Add commit status
+        if: always()
+        run: |
+          export COMMIT_SHA=$(echo '${{ toJSON(github.event) }}' | jq '.workflow_run.head_commit.id' | tr -d '"')
+          curl \
+            -X POST \
+            --header 'authorization: Bearer ${{ secrets.GITHUB_TOKEN }}' \
+            -H "Accept: application/vnd.github.v3+json" \
+            https://api.github.com/repos/${GITHUB_REPOSITORY}/statuses/$COMMIT_SHA \
+            -d '
+            {
+              "state": "${{ job.status }}",
+              "target_url": "https://github.com/${{ github.repository }}/actions/runs/${{ github.run_id }}",
+              "context": "Validation / Quickstart id are unique"
+            }'
+
+  ensure-commits-are-conventional:
+    name: Ensure commits are conventional
+    runs-on: ubuntu-latest
+    steps:
+      - name: Download artifact
+        uses: dawidd6/action-download-artifact@v2
+        with:
+          workflow: validation_gate.yml
+          run_id: ${{ github.event.workflow_run.id }}
+
+      - name: Get PR number
+        id: get_pr_number
+        run: |
+          export PR_NUMBER=$(cat artifact/pr_number.txt)
+          echo "::set-output name=pr-number::$PR_NUMBER"
+
+      - name: Checkout repository
+        uses: actions/checkout@v2
+        with:
+          ref: "refs/pull/${{ steps.get_pr_number.outputs.pr-number }}/merge"
+
+      - name: Check for non-conventional commits
+        id: validation
+        run: ./utils/conventional-commits.sh
+
+      - name: Add commit status
+        if: always()
+        run: |
+          export COMMIT_SHA=$(echo '${{ toJSON(github.event) }}' | jq '.workflow_run.head_commit.id' | tr -d '"')
+          curl \
+            -X POST \
+            --header 'authorization: Bearer ${{ secrets.GITHUB_TOKEN }}' \
+            -H "Accept: application/vnd.github.v3+json" \
+            https://api.github.com/repos/${GITHUB_REPOSITORY}/statuses/$COMMIT_SHA \
+            -d '
+            {
+              "state": "${{ job.status }}",
+              "target_url": "https://github.com/${{ github.repository }}/actions/runs/${{ github.run_id }}",
+              "context": "Validation / Conventional commit compliance"
+            }'
+
+  ensure-images-are-valid:
+    name: Ensure images are valid
+    runs-on: ubuntu-latest
+    steps:
+      - name: Download artifact
+        uses: dawidd6/action-download-artifact@v2
+        with:
+          workflow: validation_gate.yml
+          run_id: ${{ github.event.workflow_run.id }}
+
+      - name: Get PR number
+        id: get_pr_number
+        run: |
+          export PR_NUMBER=$(cat artifact/pr_number.txt)
+          echo "::set-output name=pr-number::$PR_NUMBER"
+
+      - name: Checkout repository
+        uses: actions/checkout@v2
+        with:
+          ref: "refs/pull/${{ steps.get_pr_number.outputs.pr-number }}/merge"
+
+      - name: Setup Node.js
+        uses: actions/setup-node@v2
+        with:
+          node-version: 16
+
+      - name: Install dependencies
+        run: cd utils && yarn install
+
+      - name: Validate Images
+        id: validation
+        run: cd utils && yarn validate-images
+
+      - name: Add commit status
+        if: always()
+        run: |
+          export COMMIT_SHA=$(echo '${{ toJSON(github.event) }}' | jq '.workflow_run.head_commit.id' | tr -d '"')
+          curl \
+            -X POST \
+            --header 'authorization: Bearer ${{ secrets.GITHUB_TOKEN }}' \
+            -H "Accept: application/vnd.github.v3+json" \
+            https://api.github.com/repos/${GITHUB_REPOSITORY}/statuses/$COMMIT_SHA \
+            -d '
+            {
+              "state": "${{ job.status }}",
+              "target_url": "https://github.com/${{ github.repository }}/actions/runs/${{ github.run_id }}",
+              "context": "Validation / Image count and extension compliance"
+            }'
+
+  ensure-logos-exist:
+    name: Ensure logos exist
+    runs-on: ubuntu-latest
+    steps:
+      - name: Download artifact
+        uses: dawidd6/action-download-artifact@v2
+        with:
+          workflow: validation_gate.yml
+          run_id: ${{ github.event.workflow_run.id }}
+
+      - name: Get PR number
+        id: get_pr_number
+        run: |
+          export PR_NUMBER=$(cat artifact/pr_number.txt)
+          echo "::set-output name=pr-number::$PR_NUMBER"
+
+      - name: Checkout repository
+        uses: actions/checkout@v2
+        with:
+          ref: "refs/pull/${{ steps.get_pr_number.outputs.pr-number }}/merge"
+
+      - name: Setup Node.js
+        uses: actions/setup-node@v2
+        with:
+          node-version: 16
+
+      - name: Install dependencies
+        run: cd utils && yarn install
+
+      - name: Validate Logos
+        id: validation
+        run: cd utils && yarn validate-logos
+
+      - name: Add commit status
+        if: always()
+        run: |
+          export COMMIT_SHA=$(echo '${{ toJSON(github.event) }}' | jq '.workflow_run.head_commit.id' | tr -d '"')
+          curl \
+            -X POST \
+            --header 'authorization: Bearer ${{ secrets.GITHUB_TOKEN }}' \
+            -H "Accept: application/vnd.github.v3+json" \
+            https://api.github.com/repos/${GITHUB_REPOSITORY}/statuses/$COMMIT_SHA \
+            -d '
+            {
+              "state": "${{ job.status }}",
+              "target_url": "https://github.com/${{ github.repository }}/actions/runs/${{ github.run_id }}",
+              "context": "Validation / Ensure logos exist"
+            }'
+
+  validate-install-plan-ids:
+    name: Validate install plan ids
+    runs-on: ubuntu-latest
+    steps:
+      - name: Download artifact
+        uses: dawidd6/action-download-artifact@v2
+        with:
+          workflow: validation_gate.yml
+          run_id: ${{ github.event.workflow_run.id }}
+
+      - name: Get PR number
+        id: get_pr_number
+        run: |
+          export PR_NUMBER=$(cat artifact/pr_number.txt)
+          echo "::set-output name=pr-number::$PR_NUMBER"
+
+      - name: Checkout repository
+        uses: actions/checkout@v2
+        with:
+          ref: "refs/pull/${{ steps.get_pr_number.outputs.pr-number }}/merge"
+
+      - name: Setup Node.js
+        uses: actions/setup-node@v2
+        with:
+          node-version: 16
+
+      - name: Install dependencies
+        run: cd utils && yarn install
+
+      - name: Validate new files
         id: validation
         env:
           GITHUB_TOKEN: ${{ secrets.GITHUB_TOKEN }}
-          NR_API_URL: ${{ secrets.NR_API_URL }}
-          NR_API_TOKEN: ${{ secrets.NR_API_TOKEN }}
-          NEW_RELIC_NO_CONFIG_FILE: true
-          NEW_RELIC_LICENSE_KEY: ${{ secrets.NEW_RELIC_LICENSE_KEY }}
-          NEW_RELIC_APP_NAME: ${{ secrets.NEW_RELIC_APP_NAME }}
-          NEW_RELIC_HOST: staging-collector.newrelic.com
-          NODE_ENV: production
-        run: |
-          URL="https://api.github.com/repos/${GITHUB_REPOSITORY}/pulls/${{ steps.get_pr_number.outputs.pr-number }}/files"
-          DRY_RUN=true
-          cd utils && yarn create-validate-pr-quickstarts $URL $DRY_RUN
-
-      - name: Add commit status
-        if: always()
-        run: |
-          export COMMIT_SHA=$(echo '${{ toJSON(github.event) }}' | jq '.workflow_run.head_commit.id' | tr -d '"')
-          curl \
-            -X POST \
-            --header 'authorization: Bearer ${{ secrets.GITHUB_TOKEN }}' \
-            -H "Accept: application/vnd.github.v3+json" \
-            https://api.github.com/repos/${GITHUB_REPOSITORY}/statuses/$COMMIT_SHA \
-            -d '
-            {
-              "state": "${{ job.status }}",
-              "target_url": "https://github.com/${{ github.repository }}/actions/runs/${{ github.run_id }}",
-              "context": "Validation / Quickstart schema compliance"
-            }'
-
-  ensure-quickstart-names-ids-are-unique:
-    name: Ensure quickstart names and ids are unique
-    runs-on: ubuntu-latest
-    steps:
-      - name: Download artifact
-        uses: dawidd6/action-download-artifact@v2
-        with:
-          workflow: validation_gate.yml
-          run_id: ${{ github.event.workflow_run.id }}
-
-      - name: Get PR number
-        id: get_pr_number
-        run: |
-          export PR_NUMBER=$(cat artifact/pr_number.txt)
-          echo "::set-output name=pr-number::$PR_NUMBER"
-
-      - name: Checkout repository
-        uses: actions/checkout@v2
-        with:
-          ref: "refs/pull/${{ steps.get_pr_number.outputs.pr-number }}/merge"
-=======
->>>>>>> b847d849
-
-      - name: Setup Node.js
-        uses: actions/setup-node@v2
-        with:
-          node-version: 16
-
-      - name: Install dependencies
-        run: cd utils && yarn install
-
-      - name: Check for unique names and ids
-        id: validation
-        run: cd utils && yarn check-quickstart-uniqueness
-
-      - name: Add commit status
-        if: always()
-        run: |
-          export COMMIT_SHA=$(echo '${{ toJSON(github.event) }}' | jq '.workflow_run.head_commit.id' | tr -d '"')
-          curl \
-            -X POST \
-            --header 'authorization: Bearer ${{ secrets.GITHUB_TOKEN }}' \
-            -H "Accept: application/vnd.github.v3+json" \
-            https://api.github.com/repos/${GITHUB_REPOSITORY}/statuses/$COMMIT_SHA \
-            -d '
-            {
-              "state": "${{ job.status }}",
-              "target_url": "https://github.com/${{ github.repository }}/actions/runs/${{ github.run_id }}",
-              "context": "Validation / Quickstart id are unique"
-            }'
-
-<<<<<<< HEAD
-=======
-  ensure-commits-are-conventional:
-    name: Ensure commits are conventional
-    runs-on: ubuntu-latest
-    steps:
-      - name: Download artifact
-        uses: dawidd6/action-download-artifact@v2
-        with:
-          workflow: validation_gate.yml
-          run_id: ${{ github.event.workflow_run.id }}
-
-      - name: Get PR number
-        id: get_pr_number
-        run: |
-          export PR_NUMBER=$(cat artifact/pr_number.txt)
-          echo "::set-output name=pr-number::$PR_NUMBER"
-
-      - name: Checkout repository
-        uses: actions/checkout@v2
-        with:
-          ref: "refs/pull/${{ steps.get_pr_number.outputs.pr-number }}/merge"
-
-      - name: Check for non-conventional commits
-        id: validation
-        run: ./utils/conventional-commits.sh
-
-      - name: Add commit status
-        if: always()
-        run: |
-          export COMMIT_SHA=$(echo '${{ toJSON(github.event) }}' | jq '.workflow_run.head_commit.id' | tr -d '"')
-          curl \
-            -X POST \
-            --header 'authorization: Bearer ${{ secrets.GITHUB_TOKEN }}' \
-            -H "Accept: application/vnd.github.v3+json" \
-            https://api.github.com/repos/${GITHUB_REPOSITORY}/statuses/$COMMIT_SHA \
-            -d '
-            {
-              "state": "${{ job.status }}",
-              "target_url": "https://github.com/${{ github.repository }}/actions/runs/${{ github.run_id }}",
-              "context": "Validation / Conventional commit compliance"
-            }'
-
->>>>>>> b847d849
-  ensure-images-are-valid:
-    name: Ensure images are valid
-    runs-on: ubuntu-latest
-    steps:
-      - name: Download artifact
-        uses: dawidd6/action-download-artifact@v2
-        with:
-          workflow: validation_gate.yml
-          run_id: ${{ github.event.workflow_run.id }}
-
-      - name: Get PR number
-        id: get_pr_number
-        run: |
-          export PR_NUMBER=$(cat artifact/pr_number.txt)
-          echo "::set-output name=pr-number::$PR_NUMBER"
-
-      - name: Checkout repository
-        uses: actions/checkout@v2
-        with:
-          ref: "refs/pull/${{ steps.get_pr_number.outputs.pr-number }}/merge"
-
-      - name: Setup Node.js
-        uses: actions/setup-node@v2
-        with:
-          node-version: 16
-
-      - name: Install dependencies
-        run: cd utils && yarn install
-
-      - name: Validate Images
-        id: validation
-        run: cd utils && yarn validate-images
-
-      - name: Add commit status
-        if: always()
-        run: |
-          export COMMIT_SHA=$(echo '${{ toJSON(github.event) }}' | jq '.workflow_run.head_commit.id' | tr -d '"')
-          curl \
-            -X POST \
-            --header 'authorization: Bearer ${{ secrets.GITHUB_TOKEN }}' \
-            -H "Accept: application/vnd.github.v3+json" \
-            https://api.github.com/repos/${GITHUB_REPOSITORY}/statuses/$COMMIT_SHA \
-            -d '
-            {
-              "state": "${{ job.status }}",
-              "target_url": "https://github.com/${{ github.repository }}/actions/runs/${{ github.run_id }}",
-              "context": "Validation / Image count and extension compliance"
-            }'
-
-  ensure-logos-exist:
-    name: Ensure logos exist
-    runs-on: ubuntu-latest
-    steps:
-      - name: Download artifact
-        uses: dawidd6/action-download-artifact@v2
-        with:
-          workflow: validation_gate.yml
-          run_id: ${{ github.event.workflow_run.id }}
-
-      - name: Get PR number
-        id: get_pr_number
-        run: |
-          export PR_NUMBER=$(cat artifact/pr_number.txt)
-          echo "::set-output name=pr-number::$PR_NUMBER"
-
-      - name: Checkout repository
-        uses: actions/checkout@v2
-        with:
-          ref: "refs/pull/${{ steps.get_pr_number.outputs.pr-number }}/merge"
-
-      - name: Setup Node.js
-        uses: actions/setup-node@v2
-        with:
-          node-version: 16
-
-      - name: Install dependencies
-        run: cd utils && yarn install
-
-      - name: Validate Logos
-        id: validation
-        run: cd utils && yarn validate-logos
-
-      - name: Add commit status
-        if: always()
-        run: |
-          export COMMIT_SHA=$(echo '${{ toJSON(github.event) }}' | jq '.workflow_run.head_commit.id' | tr -d '"')
-          curl \
-            -X POST \
-            --header 'authorization: Bearer ${{ secrets.GITHUB_TOKEN }}' \
-            -H "Accept: application/vnd.github.v3+json" \
-            https://api.github.com/repos/${GITHUB_REPOSITORY}/statuses/$COMMIT_SHA \
-            -d '
-            {
-              "state": "${{ job.status }}",
-              "target_url": "https://github.com/${{ github.repository }}/actions/runs/${{ github.run_id }}",
-              "context": "Validation / Ensure logos exist"
-            }'
-
-  validate-install-plan-ids:
-    name: Validate install plan ids
-    runs-on: ubuntu-latest
-    steps:
-      - name: Download artifact
-        uses: dawidd6/action-download-artifact@v2
-        with:
-          workflow: validation_gate.yml
-          run_id: ${{ github.event.workflow_run.id }}
-
-      - name: Get PR number
-        id: get_pr_number
-        run: |
-          export PR_NUMBER=$(cat artifact/pr_number.txt)
-          echo "::set-output name=pr-number::$PR_NUMBER"
-
-      - name: Checkout repository
-        uses: actions/checkout@v2
-        with:
-          ref: "refs/pull/${{ steps.get_pr_number.outputs.pr-number }}/merge"
-
-      - name: Setup Node.js
-        uses: actions/setup-node@v2
-        with:
-          node-version: 16
-
-      - name: Install dependencies
-        run: cd utils && yarn install
-
-      - name: Validate new files
-        id: validation
-        env:
-          GITHUB_TOKEN: ${{ secrets.GITHUB_TOKEN }}
         run: |
           URL="https://api.github.com/repos/${GITHUB_REPOSITORY}/pulls/${{ steps.get_pr_number.outputs.pr-number }}/files"
           cd utils && yarn validate-quickstart-install-plans $URL
