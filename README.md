--- conflicted
+++ resolved
@@ -63,13 +63,9 @@
 
 - This process is similar for all other entity directories. Also, if you don't want to create entities for a given type, delete the corresponding directory.
 
-<<<<<<< HEAD
 - When adding alerts to your quickstart, [using NerdGraph](https://developer.newrelic.com/contribute-to-quickstarts/query-alerts-for-quickstart/) can assist you with adding existing alert configurtions to your yaml files.
 
 5. In your quickstart's root directory, you'll find a `config.yml` file where you can configure your quickstart. Refer to our [Contributing Guide](./CONTRIBUTING.md) for more details on quickstart configurations.
-=======
-1. In your quickstart's root directory, you'll find a `config.yml` file where you can configure your quickstart. Refer to our [Contributing Guide](./CONTRIBUTING.md) for more details on quickstart configurations.
->>>>>>> 9c27c630
 
 2. Commit your changes using the [Conventional Commit syntax](./CONTRIBUTING.md#using-conventional-commits):
 
