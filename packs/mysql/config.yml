id: ad9f635b-6496-48a8-b373-9fab81a7f719
# Name of the pack
name: mysql

# Title of the pack
title: MySQL

# Description of the pack
<<<<<<< HEAD
description: |+
  # MySQL Performance Monitoring

  Applications powered by relational database management systems demand the user to understand how the application uses it. Quickly identify and resolve the source server issues with MySQL performance monitoring tools. 

  Identify query optimization metrics and more within a single New Relic MySQL dashboard and ensure the highest application performance with this approach. 

  ## MySQL Monitoring
  Optimize your infrastructure by collecting inventory and metrics from your database. Analyze the data to ascertain server health and identify the source of potential problems.

  ## New Relic + MySQL - Your Ideal Tool for Better Monitoring
  Install this quickstart to access preconfigured observability solutions. Unlike other performance monitoring tools, New Relic is a powerful proactive remote monitoring solution that provides a comprehensive view from a single MySQL dashboard. 

  ## What’s Included?
  The MySQL quickstart include out-of-the-box dashboards and alerts, including:

  - Alerts (pending reads and writes, max connection errors/second, questions/second, and slow queries/second)
  - Dashboards (operations/second, slow queries per minute by node, active connections by node, and more)

  ## Value of MySQL Quickstart
  New Relic’s instant observability quickstart helps developers accelerate time to value. You can use this approach to help reduce administrative overheads. Implement this robust performance and infrastructure monitoring tool within minutes.
  
summary: |+
  Engage in MySQL performance monitoring with New Relic and benefit from improved performance, query optimization, and lower administrative overheads with our instant observability quickstart.
=======
description: |
  Official New Relic pack for MySQL and MariaDB
  Use this pack together with the New Relic MySQL On Host Integration to get insight into the performance of your MySQL and MariaDB instances.
>>>>>>> 14e481e8

# Support level
level: New Relic

# Design
logo: logo.png
website: https://en.wikipedia.org/wiki/MySQL

# Authors of the pack
authors:
  - New Relic

documentation:
  - name: MySQL
    description: |
      Open source relational database with more than 20 years of community development and support.
    url: https://docs.newrelic.com/docs/integrations/host-integrations/host-integrations-list/mysql-monitoring-integration/

installPlans:
  - mysql-integration

keywords:
  - infrastructure
  - database<|MERGE_RESOLUTION|>--- conflicted
+++ resolved
@@ -6,9 +6,8 @@
 title: MySQL
 
 # Description of the pack
-<<<<<<< HEAD
 description: |+
-  # MySQL Performance Monitoring
+  ## MySQL Performance Monitoring
 
   Applications powered by relational database management systems demand the user to understand how the application uses it. Quickly identify and resolve the source server issues with MySQL performance monitoring tools. 
 
@@ -31,11 +30,7 @@
   
 summary: |+
   Engage in MySQL performance monitoring with New Relic and benefit from improved performance, query optimization, and lower administrative overheads with our instant observability quickstart.
-=======
-description: |
-  Official New Relic pack for MySQL and MariaDB
-  Use this pack together with the New Relic MySQL On Host Integration to get insight into the performance of your MySQL and MariaDB instances.
->>>>>>> 14e481e8
+
 
 # Support level
 level: New Relic
