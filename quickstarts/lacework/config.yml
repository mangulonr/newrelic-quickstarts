id: 8a7a7220-e8ec-4959-b35d-0fe082be8039
slug: lacework
title: Lacework Integration
summary: >-
  Integrate Lacework's security events into the New Relic platform

description: >-
  Lacework is a comprehensive cloud security platform. We aim to turn security into a data problem and replace the frictionful processes for things like breach investigations or achieving compliance standards with simple, contextualized workflows.

  Technically, our approach is that we replace the traditional 'rules' based mentality that requires you to predict attacker patterns ahead of time with a fully ML based approach.  We baseline what normal user, application and network behaviors look like across your workloads and cloud accounts automatically and then only alert you to deviations from the norm.  This significantly reduces the amount of toil in setting up and maintaining our solution, but also drastically improves the efficacy and amount of security alerts you will receive.

  The following Quickstart brings the curated security alerts for misconfigurations and anomalous security behaviors into the New Relic platform so you can easily triage against your wealth of observability data or easily transition from monitoring to security investigations from a single interface!

  If you encounter any issues, have feedback or would like more details on how to get started, please head over to support.lacework.com or send an email to adam.larson@lacework.net!

<<<<<<< HEAD
icon: logo.jpg
=======
icon: logo.svg
>>>>>>> e286ec3f
level: Verified
website: https://lacework.com/
authors:
  - Lacework, Inc
documentation:
  - name: Lacework installation docs
    description: The only prerequisite is to setup the New Relic integration within the Lacework UI.  Details on how to do that can be found below!
    url: https://support.lacework.com/hc/en-us/articles/360005842354-New-Relic
keywords:
  - security
  - compliance
  - lacework
  - anomaly
  - configuration
  - featured
  - newrelic partner

installPlans:
  - third-party-lacework-integration<|MERGE_RESOLUTION|>--- conflicted
+++ resolved
@@ -13,11 +13,7 @@
 
   If you encounter any issues, have feedback or would like more details on how to get started, please head over to support.lacework.com or send an email to adam.larson@lacework.net!
 
-<<<<<<< HEAD
 icon: logo.jpg
-=======
-icon: logo.svg
->>>>>>> e286ec3f
 level: Verified
 website: https://lacework.com/
 authors:
