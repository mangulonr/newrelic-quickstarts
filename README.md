[![Community Project header](https://github.com/newrelic/opensource-website/raw/master/src/images/categories/Community_Project.png)](https://opensource.newrelic.com/oss-category/#community-project)

**NOTE:** We recently changed this repository from `newrelic-observability-packs` to `newrelic-quickstarts` to better align with the project goals. If any of your services are reliant on this repo they will need to be checked and altered.

# New Relic One quickstarts

> Only users with full platform access can use the dashboards installed with a quickstart.

New Relic One quickstarts help accelerate your New Relic journey by providing immediate value for your specific use cases. They include:

- Clear instructions for instrumenting your services
- Observability building blocks like dashboards and alerts

All of this is available through our [Instant Observability](https://developer.newrelic.com/instant-observability) open source ecosystem where New Relic developers, partners, and customers contribute their best-practice solutions.

## New Relic One Instant Observability

> Looking for inspiration?

You can search for all the available quickstarts in the [New Relic Instant Observability catalog](https://developer.newrelic.com/instant-observability).

## Quickstart components

### 📊 Dashboards

With [New Relic One dashboards](https://docs.newrelic.com/docs/query-your-data/explore-query-data/dashboards/introduction-dashboards/) you can customize and understand the data you collect. Explore your data and correlate connected sources with tailored, user-friendly charts, and quickly learn the state of your system and applications for faster, more efficient troubleshooting.

> You can't copy/paste a dashboard's json directly from the repository to create a dashboard within New Relic. Use the `sanitize-dashboard` script to remove any unneeded keys within the .json file, as well as setting the `accountId` to 0.

1. Ensure you're using Node.js version 16, [nvm](https://github.com/nvm-sh/nvm/blob/master/README.md) is a great tool to help you get the right Node.js versions.
2. run `yarn install`, if you do not have [yarn](https://www.npmjs.com/package/yarn), this link will help!
3. `cd` into the 'utils' directory.
4. EX: `yarn sanitize-dashboard node-js/express` where the argument is the path to the dashboard directory. The script will handle the rest.

### 📟 Alerts

[Alerts](https://docs.newrelic.com/docs/alerts-applied-intelligence/new-relic-alerts/learn-alerts/introduction-alerts/) lets you set up robust and customizable alert policies for anything that you can monitor. Receive notifications for fluctuations in key performance metrics as data streams in from all of our products, including APM, infrastructure, browser, mobile, and NRQL queries.

### 💽 Data Sources

[Data Sources](https://developer.newrelic.com/collect-data/collect-data-from-any-source/) are the many sources of data you can setup with New Relic to collect and monitor data.

### 🔮 Future

Our road map for quickstarts includes the addition of [Synthetics monitoring](https://docs.newrelic.com/docs/synthetics/synthetic-monitoring/getting-started/get-started-synthetic-monitoring/), [NerdPacks](https://developer.newrelic.com/build-apps/) and [Flex configurations](https://docs.newrelic.com/docs/integrations/host-integrations/host-integrations-list/flex-integration-tool-build-your-own-integration/).

## Getting Started

Contribute your own quickstart to the New Relic One catalog by following the steps below:

1. [Fork the Github repository](https://help.github.com/en/github/getting-started-with-github/fork-a-repo#fork-an-example-repository)

2. [Clone your own repository to your local machine](https://help.github.com/en/github/creating-cloning-and-archiving-repositories/cloning-a-repository)

3. Copy the `_template` directory and its content to a new directory within the `quickstarts` folder. Choose a name which identifies the purpose of your quickstart, such as `rabbitmq`, `apm-errors`, `sre`, or `aws-s3`

4. In your new directory, you'll find the following folders: `dashboards`, `alerts` and `images`. Each folder contains a template or template directories that you can use to create entities for your quickstart.

- For example, to add an existing dashboard to your quickstart, [copy the dashboard's JSON](https://docs.newrelic.com/docs/query-your-data/explore-query-data/dashboards/manage-your-dashboard/#dash-json), and save it as a JSON file in the `dashboards` directory. Next, create a screenshot of your dashboard, add it to `dashboards`, and give it the same name as your JSON file.
<<<<<<< HEAD

  - The `images` folder should contain images you want to display within a markdown widget on your Dashboard. An example of this would be the [Python quickstart](https://github.com/newrelic/newrelic-quickstarts/blob/main/quickstarts/python/python/dashboards/python.png) which includes image widgets defined using markdown. For more information on this see our docs on [creating widgets containing markdown text](https://docs.newrelic.com/docs/query-your-data/explore-query-data/dashboards/manage-your-dashboard/#markdown)
=======
>>>>>>> c4466853

- You can add multiple JSON files and screenshots to `dashboards`. Pair each screenshot with a JSON file by using the same file name. If you want multiple screenshots for a dashboard, add a number at the end of the file name. So, your `dashboards` folder might contain:

      - `rabbitmq.json`
      - `rabbitmq.png` or `rabbitmq.jpeg`
      - `rabbitmq01.png`
      - `rabbitmq02.png`

- The `images` folder should contain images you want to display within a markdown widget on your Dashboard. An example of this would be the [Python quickstart](https://github.com/newrelic/newrelic-quickstarts/blob/main/quickstarts/python/python/dashboards/python.png) which includes image widgets defined using markdown. For more information on this see our docs on [creating widgets containing markdown text](https://docs.newrelic.com/docs/query-your-data/explore-query-data/dashboards/manage-your-dashboard/#markdown)

- When adding alerts to your quickstart, [using NerdGraph](https://developer.newrelic.com/contribute-to-quickstarts/query-alerts-for-quickstart/) can assist you with adding existing alert configurtions to your yaml files.

- This process is similar for all other entity directories. Also, if you don't want to create entities for a given type, delete the corresponding directory.

5. In your quickstart's root directory, you'll find a `config.yml` file where you can configure your quickstart. Refer to our [Contributing Guide](./CONTRIBUTING.md) for more details on quickstart configurations.

6. Commit your changes using the [Conventional Commit syntax](./CONTRIBUTING.md#using-conventional-commits):

   ```sh
   git add -A
   git commit -m "feat([name]): Added [name]"
   ```

7. Push your changes to Github:

   ```sh
   git push
   ```

8. [Create a pull request](https://help.github.com/en/github/collaborating-with-issues-and-pull-requests/creating-a-pull-request) in the [parent repository](https://github.com/newrelic/newrelic-quickstarts/compare?expand=1).

9. Submit and wait for review. Please be available to resolve review feedback in a timely manner.

**NOTE:** All contributions are public and available for use by others. When contributing, make sure the NRQL queries you use match the datasets the users have. You don't want to use NRQL queries with sensitive data.

## Testing

### Importer

> WARNING: The importer is for testing only and might change or be removed in the future. You can still use it today for testing, but it is not meant to be used in a production environment.

We've included an `importer` utility for testing quickstarts on your account. You can run this using the included [import.sh](./import.sh) script.

> Note: The importer spins up a docker container, so you must have docker installed and running for this to function

1. Modify [importer-config.sh](./importer-config.sh) with your account number and New Relic API Key
2. Run [import.sh](./import.sh) from the root of this project:

   ```bash
   # Usage:
   ./import.sh $QUICKSTART_NAME

   # Example
   > ./import.sh mysql
   ```

   If your quickstart is in a sub-directory please include that too for example `python/flask`

```
 # Example
 > ./import.sh python/flask
```

## Support

New Relic hosts and moderates an online forum where customers can interact with New Relic employees as well as other customers to get help and share best practices. Like all official New Relic open source projects, there's a related Community topic in the New Relic Explorers Hub. You can find this project's topic/threads here:

- [Explorers Hub](https://discuss.newrelic.com/t/new-relic-one-quickstarts/161980)

## Contribute

If you would like to contribute to this project, review [these guidelines](./CONTRIBUTING.md).

We encourage your contributions to improve New Relic One quickstarts! Keep in mind that when you submit your pull request, you'll need to sign the CLA via the click-through using CLA-Assistant. You only have to sign the CLA one time per project.

If you have any questions, or to execute our corporate CLA (which is required if your contribution is on behalf of a company), drop us an email at opensource@newrelic.com.

## A note about vulnerabilities

As noted in our [security policy](../../security/policy), New Relic is committed to the privacy and security of our customers and their data. We believe that providing coordinated disclosure by security researchers and engaging with the security community are important means to achieve our security goals.

If you believe you have found a security vulnerability in this project or any of New Relic's products or websites, we welcome and greatly appreciate you reporting it to New Relic through [HackerOne](https://hackerone.com/newrelic).

## License

New Relic One quickstarts is licensed under the [Apache 2.0](http://apache.org/licenses/LICENSE-2.0.txt) License.<|MERGE_RESOLUTION|>--- conflicted
+++ resolved
@@ -57,11 +57,6 @@
 4. In your new directory, you'll find the following folders: `dashboards`, `alerts` and `images`. Each folder contains a template or template directories that you can use to create entities for your quickstart.
 
 - For example, to add an existing dashboard to your quickstart, [copy the dashboard's JSON](https://docs.newrelic.com/docs/query-your-data/explore-query-data/dashboards/manage-your-dashboard/#dash-json), and save it as a JSON file in the `dashboards` directory. Next, create a screenshot of your dashboard, add it to `dashboards`, and give it the same name as your JSON file.
-<<<<<<< HEAD
-
-  - The `images` folder should contain images you want to display within a markdown widget on your Dashboard. An example of this would be the [Python quickstart](https://github.com/newrelic/newrelic-quickstarts/blob/main/quickstarts/python/python/dashboards/python.png) which includes image widgets defined using markdown. For more information on this see our docs on [creating widgets containing markdown text](https://docs.newrelic.com/docs/query-your-data/explore-query-data/dashboards/manage-your-dashboard/#markdown)
-=======
->>>>>>> c4466853
 
 - You can add multiple JSON files and screenshots to `dashboards`. Pair each screenshot with a JSON file by using the same file name. If you want multiple screenshots for a dashboard, add a number at the end of the file name. So, your `dashboards` folder might contain:
 
