id: f85451c5-657b-4e41-bf87-1e710b246992
name: video-web-jwplayer
title: Video agent for JWPlayer
description: Agent to monitor video applications using JWPlayer.
summary: Agent to monitor video applications using JWPlayer.
level: Community
authors:
  - New Relic Labs
keywords:
  - nrlabs
  - nrlabs-data
  - video
  - tracking
  - JWPlayer
documentation:
  - name: Video JWPlayer Installation Docs
    url: https://github.com/newrelic/video-jwplayer-js
    description: Agent to monitor video applications using JWPlayer.
<<<<<<< HEAD
=======
installPlans:
  - browser-docs
  - video-web-jwplayer
icon: icon.svg
>>>>>>> 33b72a7d
logo: logo.svg<|MERGE_RESOLUTION|>--- conflicted
+++ resolved
@@ -16,11 +16,7 @@
   - name: Video JWPlayer Installation Docs
     url: https://github.com/newrelic/video-jwplayer-js
     description: Agent to monitor video applications using JWPlayer.
-<<<<<<< HEAD
-=======
 installPlans:
   - browser-docs
   - video-web-jwplayer
-icon: icon.svg
->>>>>>> 33b72a7d
 logo: logo.svg