'use strict';
const path = require('path');
const glob = require('glob');
<<<<<<< HEAD
const { 
  readPackFile, 
  removeRepoPathPrefix
} = require('./helpers');
=======
const { readPackFile, removeCWDPrefix } = require('./helpers');
>>>>>>> 8aa222a5

/**
 * Finds the path to all top level pack configs
 * @returns {String[]} An array of the file paths
 */
<<<<<<< HEAD
const findMainPackConfigFiles = () => glob.sync(path.resolve(process.cwd(), '../packs/**/config.+(yml|yaml)')); 
=======
const findMainPackConfigFiles = () =>
  glob.sync(path.resolve(process.cwd(), 'packs/**/config.+(yml|yaml)'));
>>>>>>> 8aa222a5

/**
 * Removes whitespace and punctuation from a string
 * @returns {String} The string with `-` replacing whitespace and punctuation removed
 */
const cleanPackName = (str) =>
  str
    .trim()
    .toLowerCase()
    .replace(/\s+/g, '-')
    .replace(/-+/, '-')
    .replace(/[^a-z0-9-]/g, '');

/**
 * Returns any packs with matching names
 * @param {Object[]} namesAndPaths an array of objects containing the path and name of a pack
 * @returns {Object[]} an array of matching values
 */
const getMatchingNames = (namesAndPaths) => {
  return namesAndPaths.reduce((acc, { name, path }) => {
    const duplicates = namesAndPaths.filter(
      (pack) => pack.name === name && pack.path !== path
    );

    return [...new Set([...acc, ...duplicates])];
  }, []);
};

const main = () => {
  const configPaths = findMainPackConfigFiles();
  const configs = configPaths.map(readPackFile);
  const nameAndPaths = configs.map((c) => ({
    name: cleanPackName(c.contents[0].name),
    path: c.path,
  }));
  const matches = getMatchingNames(nameAndPaths);

  if (matches.length > 0) {
    console.error(`ERROR: Found matching Observability Pack names`);
    console.error(`Punctuation and white space are removed before comparison`);
<<<<<<< HEAD
    matches.forEach(m => console.error(`${m.name} in ${removeRepoPathPrefix(m.path)}`)); 
=======
    matches.forEach((m) =>
      console.error(`${m.name} in ${removeCWDPrefix(m.path)}`)
    );
>>>>>>> 8aa222a5
    console.error(`Please update your pack's name to be unique`);

    // `require.main` is equal to `module` when the file is being executed directly
    // if it isn't, the file is being import/required
    if (require.main === module) {
      process.exit(1);
    }
  } else {
    console.log(`All Observability Pack names are unique`);
  }
};

if (require.main === module) {
  main();
}

module.exports = main;<|MERGE_RESOLUTION|>--- conflicted
+++ resolved
@@ -1,25 +1,16 @@
 'use strict';
 const path = require('path');
 const glob = require('glob');
-<<<<<<< HEAD
 const { 
   readPackFile, 
   removeRepoPathPrefix
 } = require('./helpers');
-=======
-const { readPackFile, removeCWDPrefix } = require('./helpers');
->>>>>>> 8aa222a5
 
 /**
  * Finds the path to all top level pack configs
  * @returns {String[]} An array of the file paths
  */
-<<<<<<< HEAD
 const findMainPackConfigFiles = () => glob.sync(path.resolve(process.cwd(), '../packs/**/config.+(yml|yaml)')); 
-=======
-const findMainPackConfigFiles = () =>
-  glob.sync(path.resolve(process.cwd(), 'packs/**/config.+(yml|yaml)'));
->>>>>>> 8aa222a5
 
 /**
  * Removes whitespace and punctuation from a string
@@ -60,13 +51,7 @@
   if (matches.length > 0) {
     console.error(`ERROR: Found matching Observability Pack names`);
     console.error(`Punctuation and white space are removed before comparison`);
-<<<<<<< HEAD
     matches.forEach(m => console.error(`${m.name} in ${removeRepoPathPrefix(m.path)}`)); 
-=======
-    matches.forEach((m) =>
-      console.error(`${m.name} in ${removeCWDPrefix(m.path)}`)
-    );
->>>>>>> 8aa222a5
     console.error(`Please update your pack's name to be unique`);
 
     // `require.main` is equal to `module` when the file is being executed directly
