export const GITHUB_REPO_BASE_URL =
  'https://github.com/newrelic/newrelic-quickstarts/tree/main';
export const GITHUB_RAW_BASE_URL =
  'https://raw.githubusercontent.com/newrelic/newrelic-quickstarts/main';

export const IO_PREVIEW_PAGE_URL =
  'https://newrelic.com/instant-observability/preview';

export const QUICKSTART_CONFIG_REGEXP = new RegExp(
  'quickstarts/.+/config.+(yml|yaml)'
);

export const DATA_SOURCE_CONFIG_REGEXP = new RegExp(
  'data-sources/.+/config.+(yml|yaml)'
);

export const COMPONENT_PREFIX_REGEXP =
  /^(dashboards|alert-policies|install-plans|data-sources)\//;

/**
 * Because brand new quickstarts added via a PR do not have an ID until they are assigned one at release,
 * this mock UUID allows for validation to take place knowing a different UUID will be used for the actual release.
 */
export const MOCK_UUID = '00000000-0000-0000-0000-000000000000';

const gql = String.raw;

export const QUICKSTART_MUTATION = gql`
  # gql
  mutation QuickstartRepoQuickstartMutation(
    $dryRun: Boolean
    $id: ID!
    $quickstartMetadata: Nr1CatalogQuickstartMetadataInput!
  ) {
    nr1CatalogSubmitQuickstart(
      dryRun: $dryRun
      id: $id
      quickstartMetadata: $quickstartMetadata
    ) {
      quickstart {
        id
      }
    }
  }
`;

export const INSTALL_PLAN_MUTATION = gql`
  # gql
  mutation QuickstartRepoInstallPlanMutation(
    $description: String!
    $dryRun: Boolean
    $displayName: String!
    $fallback: Nr1CatalogInstallPlanDirectiveInput
    $heading: String!
    $id: ID!
    $primary: Nr1CatalogInstallPlanDirectiveInput!
    $target: Nr1CatalogInstallPlanTargetInput!
  ) {
    nr1CatalogSubmitInstallPlanStep(
      dryRun: $dryRun
      installPlanStep: {
        description: $description
        displayName: $displayName
        fallback: $fallback
        heading: $heading
        id: $id
        primary: $primary
        target: $target
      }
    ) {
      installPlanStep {
        id
      }
    }
  }
`;

export const DATA_SOURCE_MUTATION = gql`
  mutation QuickstartRepoDataSourceMutation(
    $dryRun: Boolean
    $id: ID!
    $dataSourceMetadata: Nr1CatalogDataSourceMetadataInput!
  ) {
    nr1CatalogSubmitDataSource(
      dryRun: $dryRun
      id: $id
      dataSourceMetadata: $dataSourceMetadata
    ) {
      dataSource {
        id
      }
    }
  }
`;

export const CORE_DATA_SOURCES_QUERY = gql`
  {
    actor {
      nr1Catalog {
        search(filter: { types: DATA_SOURCE }) {
          results {
            ... on Nr1CatalogDataSource {
              id
            }
          }
        }
      }
    }
  }
`;

export const QUICKSTART_COMPONENTS_IDS_QUERY = gql`
  query QuickstartComponentsIdsQuery($id: ID!) {
    actor {
      nr1Catalog {
        quickstart(id: $id){
          metadata {
            dataSources {
              id
            }
            quickstartComponents {
              __typename
            ... on Nr1CatalogQuickstartDashboard {
              id
            }
          }
        }
      }
    }
  }
`;

export const CATEGORIES_QUERY = gql`
  {
    actor {
      nr1Catalog {
        categories {
          terms
        }
      }
    }
  }
`;

export const DASHBOARD_REQUIRED_DATA_SOURCES_QUERY = gql`
  query DashboardRequiredDataSourcesQuery($id: ID!) {
    actor {
      nr1Catalog {
        dashboardTemplate(id: $id) {
          metadata {
            requiredDataSources {
              id
            }
          }
        }
      }
    }
  }
`;

export const DASHBOARD_SET_REQUIRED_DATA_SOURCES_MUTATION = gql`
  mutation DashboardSetRequiredDataSourcesMutation(
    $dataSourceIds: [ID!]! 
    templateId: ID!
  ) {
    nr1CatalogSetRequiredDataSourcesForDashboardTemplate(dataSourceIds: $dataSourceIds, dashboardTemplateId: $templateId) {
      dashboardTemplate {
        id
      }
    }
  }
<<<<<<< HEAD
`;
=======
`;

export const ALERT_POLICY_REQUIRED_DATA_SOURCES_QUERY = gql`
  query AlertPolicyRequiredDataSources($query: String) {
    actor {
      nr1Catalog {
        search(filter: {types: [ALERT_POLICY_TEMPLATE]}, query: $query: ) {
          results {
            ... on Nr1CatalogAlertPolicyTemplate {
              id
              metadata {
                requiredDataSources {
                  id
                }
                displayName
              }
            }
          }
        }
      }
    }
  }
`
export const ALERT_POLICY_SET_REQUIRED_DATA_SOURCES_MUTATION = gql`
  mutation AlertPolicySetRequiredDataSourcesMutation(
    $dataSourceIds: [ID!]!
    $templateId: ID!
  ) {
    nr1CatalogSetRequiredDataSourcesForAlertPolicyTemplate(alertPolicyTemplateId: $templateId, dataSourceIds: $dataSourceIds) {
      alertPolicyTemplate {
       id
      }
    }
  }
`
>>>>>>> 4e52bf28
<|MERGE_RESOLUTION|>--- conflicted
+++ resolved
@@ -169,9 +169,6 @@
       }
     }
   }
-<<<<<<< HEAD
-`;
-=======
 `;
 
 export const ALERT_POLICY_REQUIRED_DATA_SOURCES_QUERY = gql`
@@ -206,5 +203,4 @@
       }
     }
   }
-`
->>>>>>> 4e52bf28
+`