name: Update quickstarts

env:
  THIRD_PARTY_GIT_AUTHOR_EMAIL: opensource+bot@newrelic.com
  THIRD_PARTY_GIT_AUTHOR_NAME: nr-opensource-bot
  GITHUB_TOKEN: ${{ secrets.GITHUB_TOKEN }}
  DRY_RUN: false
  NEW_RELIC_NO_CONFIG_FILE: true
  NEW_RELIC_LICENSE_KEY: ${{ secrets.NEW_RELIC_LICENSE_KEY }}
  NEW_RELIC_APP_NAME: ${{ secrets.NEW_RELIC_APP_NAME }}
  NEW_RELIC_HOST: staging-collector.newrelic.com
  NODE_ENV: production

on:
  workflow_run:
    workflows: ["Submit Gate"]
    types:
      - completed

jobs:
  generate-uuid:
    name: Generate UUID
    runs-on: ubuntu-latest
    steps:
      - name: Checkout repository
        uses: actions/checkout@v2
        with:
          token: ${{ secrets.OPENSOURCE_BOT_TOKEN }}
          ref: "main"
          fetch-depth: 0

      - name: Setup Node.js
        uses: actions/setup-node@v2
        with:
          node-version: 16

      - name: Install dependencies
        run: cd utils && yarn install

      - name: Generate UUIDs for quickstarts
        id: generate-uuids
        run: cd utils && yarn generate-uuids

      - name: Temporarily disable branch protections
        id: disable-branch-protection
        if: always()
        uses: actions/github-script@v1
        with:
          github-token: ${{ secrets.OPENSOURCE_BOT_TOKEN }}
          previews: luke-cage-preview
          script: |
            const result = await github.repos.updateBranchProtection({
              owner: context.repo.owner,
              repo: context.repo.repo,
              branch: 'main',
              required_status_checks: null,
              restrictions: null,
              enforce_admins: null,
              required_pull_request_reviews: null
            })
            console.log("Result:", result)

      - name: Commit changes
        id: commit-changes
        run: |
          git config --local user.email "${{ env.THIRD_PARTY_GIT_AUTHOR_EMAIL }}"
          git config --local user.name "${{ env.THIRD_PARTY_GIT_AUTHOR_NAME }}"

          # main could have been modified since we checked out, so pull before committing
          git pull --ff-only origin main

          git add ./quickstarts/*
          git diff-index --quiet HEAD ./quickstarts/* || { git commit -m 'chore: generate UUID(s) [skip ci]' && echo "::set-output name=commit::true"; }

      - name: Push Commit
        if: steps.commit-changes.outputs.commit == 'true'
        run: git push origin HEAD

      - name: Re-enable branch protections
        id: enable-branch-protection
        if: always()
        uses: actions/github-script@v1
        with:
          github-token: ${{ secrets.OPENSOURCE_BOT_TOKEN }}
          previews: luke-cage-preview
          script: |
            const result = await github.repos.updateBranchProtection({
              owner: context.repo.owner,
              repo: context.repo.repo,
              branch: 'main',
              required_status_checks: {
                strict: true,
                contexts: [
                    'Validation / Image count and extension compliance',
<<<<<<< HEAD
                    'Validation / Quickstart schema compliance',
=======
                    'Validation / Conventional commit compliance',
>>>>>>> b847d849
                    'Validation / Ensure logos exist',
                    'Validation / Install plan ids exist',
                    'Validation / Install plan schema compliance',
                    'Validation / Quickstart id are unique'
                ]
              },
              restrictions: {
                "users":[],
                "teams":[],
                "apps":[]
              },
              enforce_admins: null,
              required_pull_request_reviews: {
                dismiss_stale_reviews: true,
                required_approving_review_count: 1,
                dismissal_restrictions: {
                  users: [],
                  teams: []
                }
              }
            })
            console.log("Result:", result)

  submit-install-plans:
    name: Submit install plans
    needs: [generate-uuid]
    runs-on: ubuntu-latest
    steps:
      - name: Download artifact
        uses: dawidd6/action-download-artifact@v2
        with:
          workflow: submit_gate.yml
          run_id: ${{ github.event.workflow_run.id }}

      - name: Get PR number
        id: get_pr_number
        run: |
          export PR_NUMBER=$(cat artifact/pr_number_submit.txt)
          echo "::set-output name=pr-number::$PR_NUMBER"

      - name: Checkout repo
        uses: actions/checkout@v2
        # Ensure we have the most recent commit to `main`
        with:
          ref: "main"
          fetch-depth: 0

      - name: Setup Node.js
        uses: actions/setup-node@v2
        with:
          node-version: 16

      - name: Install dependencies
        run: cd utils && yarn install

      - name: Update install plans - staging
        env:
          NR_API_URL: ${{ secrets.NR_API_URL_STAGING }}
          NR_API_TOKEN: ${{ secrets.NR_API_TOKEN_STAGING }}
        run: |
          URL="https://api.github.com/repos/${GITHUB_REPOSITORY}/pulls/${{ steps.get_pr_number.outputs.pr-number }}/files"
          cd utils && yarn create-validate-install-plans $URL ${DRY_RUN}

      - name: Update install plans - production
        env:
          NR_API_URL: ${{ secrets.NR_API_URL }}
          NR_API_TOKEN: ${{ secrets.NR_API_TOKEN }}
        run: |
          URL="https://api.github.com/repos/${GITHUB_REPOSITORY}/pulls/${{ steps.get_pr_number.outputs.pr-number }}/files"
          cd utils && yarn create-validate-install-plans $URL ${DRY_RUN}

      - name: Update install plans - EU
        env:
          NR_API_URL: ${{ secrets.NR_API_URL_EU }}
          NR_API_TOKEN: ${{ secrets.NR_API_TOKEN_EU }}
        run: |
          URL="https://api.github.com/repos/${GITHUB_REPOSITORY}/pulls/${{ steps.get_pr_number.outputs.pr-number }}/files"
          cd utils && yarn create-validate-install-plans $URL ${DRY_RUN}

  submit-quickstarts:
    name: Submit quickstarts
    needs: [generate-uuid, submit-install-plans]
    runs-on: ubuntu-latest
    steps:
      - name: Download artifact
        uses: dawidd6/action-download-artifact@v2
        with:
          workflow: submit_gate.yml
          run_id: ${{ github.event.workflow_run.id }}

      - name: Get PR number
        id: get_pr_number
        run: |
          export PR_NUMBER=$(cat artifact/pr_number_submit.txt)
          echo "::set-output name=pr-number::$PR_NUMBER"

      - name: Checkout repo
        uses: actions/checkout@v2
        # Ensure we have the most recent commit to `main`
        with:
          ref: "main"
          fetch-depth: 0

      - name: Setup Node.js
        uses: actions/setup-node@v2
        with:
          node-version: 16

      - name: Install dependencies
        run: cd utils && yarn install

      - name: Update quickstarts - staging
        env:
          NR_API_URL: ${{ secrets.NR_API_URL_STAGING }}
          NR_API_TOKEN: ${{ secrets.NR_API_TOKEN_STAGING }}
        run: |
          URL="https://api.github.com/repos/${GITHUB_REPOSITORY}/pulls/${{ steps.get_pr_number.outputs.pr-number }}/files"
          cd utils && yarn create-validate-pr-quickstarts $URL ${DRY_RUN}

      - name: Update quickstarts - production
        env:
          NR_API_URL: ${{ secrets.NR_API_URL }}
          NR_API_TOKEN: ${{ secrets.NR_API_TOKEN}}
        run: |
          URL="https://api.github.com/repos/${GITHUB_REPOSITORY}/pulls/${{ steps.get_pr_number.outputs.pr-number }}/files"
          cd utils && yarn create-validate-pr-quickstarts $URL ${DRY_RUN}

      - name: Update quickstarts - EU
        env:
          NR_API_URL: ${{ secrets.NR_API_URL_EU }}
          NR_API_TOKEN: ${{ secrets.NR_API_TOKEN_EU }}
        run: |
          URL="https://api.github.com/repos/${GITHUB_REPOSITORY}/pulls/${{ steps.get_pr_number.outputs.pr-number }}/files"
          cd utils && yarn create-validate-pr-quickstarts $URL ${DRY_RUN}<|MERGE_RESOLUTION|>--- conflicted
+++ resolved
@@ -92,11 +92,7 @@
                 strict: true,
                 contexts: [
                     'Validation / Image count and extension compliance',
-<<<<<<< HEAD
-                    'Validation / Quickstart schema compliance',
-=======
                     'Validation / Conventional commit compliance',
->>>>>>> b847d849
                     'Validation / Ensure logos exist',
                     'Validation / Install plan ids exist',
                     'Validation / Install plan schema compliance',
