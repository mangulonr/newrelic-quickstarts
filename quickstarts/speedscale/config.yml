--- conflicted
+++ resolved
@@ -33,12 +33,9 @@
   - simulate
   - report
   - newrelic partner
-<<<<<<< HEAD
-=======
   - featured
   - NR1_addData
   - NR1_sys
->>>>>>> 81b1766e
 
 # Reference to install plans located under /install directory
 # Allows us to construct reusable "install plans" and just use their ID in the quickstart config
