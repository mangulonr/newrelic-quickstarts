--- conflicted
+++ resolved
@@ -32,11 +32,8 @@
 keywords:
   - aws
   - amazon web services
-<<<<<<< HEAD
+  - deploy
 dashboards:
   - aws-elasticbeanstalk
-=======
-  - deploy
->>>>>>> 334c5c40
 installPlans:
   - aws-cloudwatch-metric-streams