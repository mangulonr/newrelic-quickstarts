--- conflicted
+++ resolved
@@ -73,16 +73,6 @@
   - github-username: string, required
     profile-url: string, required
     avatar-url: string, required
-<<<<<<< HEAD
-
-# path to icon for this Observability Pack
-icon: string, optional
-
-# path to logo for this Observability Pack
-logo: string, optional
-
-# URL of website for this Observability Pack
-website: string, optional
 
 # List of docs for this Observability Pack
 documentation: list(object), optional
@@ -90,8 +80,6 @@
     url: string, required
     description: string, optional
 
-=======
->>>>>>> 9a9bf5c1
 ```
 
 ## Schema Validator
