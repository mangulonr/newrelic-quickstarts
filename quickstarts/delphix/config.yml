--- conflicted
+++ resolved
@@ -46,16 +46,12 @@
 keywords:
   - delphix
   - newrelic partner
-<<<<<<< HEAD
   - devops
   - test data management
   - database
   - sre
-=======
-  - virtualization
   - NR1_addData
   - NR1_sys
->>>>>>> e051db52
 
 # Reference to install plans located under /install directory
 # Allows us to construct reusable "install plans" and just use their ID in the quickstart config
