--- conflicted
+++ resolved
@@ -1,13 +1,9 @@
 id: ad9f635b-6496-48a8-b373-9fab81a7f719
 # Name of the pack
-<<<<<<< HEAD
-name: mysql-mariadb
+name: mysql
 
 # Title of the pack
-title: MySQL / MariaDB
-=======
-name: mysql
->>>>>>> 0cfea58e
+title: MySQL
 
 # Description of the pack
 description: |+
