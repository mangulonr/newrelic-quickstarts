<<<<<<< HEAD
id: fea0aebc-3107-43e3-b458-b9eb75c8c37c
=======
id: 924fd4b3-a6d1-4a6e-9e2c-b598f197f713
>>>>>>> 0cfea58e

# Name of the pack (required)
name: databricks
title: Databricks Integration
description: >-
  Databricks is an orchestration platform for Apache Spark. Instantly monitor Databricks Spark applications with our New Relic Spark integration quickstart.
  Our integration provides a script run in a notebook to generate an installation script, which you can attach to a cluster and populate Spark metrics to New relic Insights events. Easily track the health of your Databricks clusters, fine-tune your Spark jobs for peak performance, and troubleshoot problems with this quickstart.

  Databricks cluster’s driver node runs each job in scheduled stages. Individual stages are broken down into tasks and distributed across executor nodes. Our New Relic Spark integration collects detailed job and stage metrics so you can get granular insight into job performance at a glance. For example , break down the Job metric by status (successful, pending, or failed) to see in real-time if a high number of jobs are failing, which could indicate a code error or memory issue at the executor level. Metrics on the number of jobs in realtime can also help you make decisions for provisioning clusters in the future.


summary: >-
  Monitor Databricks Spark applications with New Relic Spark integration using notebook script

icon: icon.png
logo: logo.png
# Support level: New Relic | Verified | Community (required)
level: Community

website: https://databricks.com/

keywords:
  - nrlabs
  - nrlabs-data
  - apache spark
  - spark
  - databricks 

# Authors of the pack (required)
authors:
  - New Relic Labs

documentation:
  - name: Databricks init script creator notebook
    description: >-
      Databricks notebook to create init script to be used during initialization of Databricks cluster 
    url: https://github.com/newrelic-experimental/nri-spark#databricks-init-script-creator-notebook
<|MERGE_RESOLUTION|>--- conflicted
+++ resolved
@@ -1,8 +1,4 @@
-<<<<<<< HEAD
-id: fea0aebc-3107-43e3-b458-b9eb75c8c37c
-=======
 id: 924fd4b3-a6d1-4a6e-9e2c-b598f197f713
->>>>>>> 0cfea58e
 
 # Name of the pack (required)
 name: databricks
